package e2e

import (
	"bufio"
	"bytes"
	"context"
	"errors"
	"fmt"
	"go/build"
	"io"
	"math/big"
	"net/http"
	"os"
	"os/exec"
	"path"
	"path/filepath"
	"runtime"
	"strconv"
	"strings"
	"time"

	"github.com/ethereum/go-ethereum"
	"github.com/ethereum/go-ethereum/common"
	"github.com/ethereum/go-ethereum/core/types"
	"github.com/ethereum/go-ethereum/ethclient"
	"github.com/ignite/cli/ignite/chainconfig"
	"github.com/ignite/cli/ignite/pkg/cache"
	"github.com/ignite/cli/ignite/services/chain"
	"github.com/lavanet/lava/utils"
	epochStorageTypes "github.com/lavanet/lava/x/epochstorage/types"
	pairingTypes "github.com/lavanet/lava/x/pairing/types"
	specTypes "github.com/lavanet/lava/x/spec/types"
	tmclient "github.com/tendermint/tendermint/rpc/client/http"
	"golang.org/x/exp/slices"
	"google.golang.org/grpc"
	"google.golang.org/grpc/credentials/insecure"
)

const (
	logsFolder   = "./testutil/e2e/logs/"
	configFolder = "./testutil/e2e/e2eProviderConfigs/"
)

var (
	checkedSpecsE2E    = []string{"LAV1", "ETH1"}
	checkedSpecsE2ELOL = []string{"GTH1"}
)

type lavaTest struct {
	testFinishedProperly bool
	grpcConn             *grpc.ClientConn
	lavadPath            string
	logs                 map[string]*bytes.Buffer
	commands             map[string]*exec.Cmd
	providerType         map[string][]epochStorageTypes.Endpoint
}

func init() {
	_, filename, _, _ := runtime.Caller(0)
	// Move to parent directory since running "go test ./testutil/e2e/ -v" would move working directory
	// to testutil/e2e/ which breaks relative paths in scripts
	dir := path.Join(path.Dir(filename), "../..")
	err := os.Chdir(dir)
	if err != nil {
		panic(err)
	}
	fmt.Println("Test Directory", dir)
}

func (lt *lavaTest) startLava(ctx context.Context) {
	absPath, err := filepath.Abs(".")
	if err != nil {
		panic(err)
	}

	c, err := chain.New(absPath, chain.LogLevel(chain.LogRegular))
	if err != nil {
		panic(err)
	}
	cacheRootDir, err := chainconfig.ConfigDirPath()
	if err != nil {
		panic(err)
	}

	storage, err := cache.NewStorage(filepath.Join(cacheRootDir, "ignite_cache.db"))
	if err != nil {
		panic(err)
	}

	err = c.Serve(ctx, storage, chain.ServeForceReset())
	if err != nil {
		panic(err)
	}
}

func (lt *lavaTest) checkLava(timeout time.Duration) {
	specQueryClient := specTypes.NewQueryClient(lt.grpcConn)

	for start := time.Now(); time.Since(start) < timeout; {
		// This loop would wait for the lavad server to be up before chain init
		_, err := specQueryClient.SpecAll(context.Background(), &specTypes.QueryAllSpecRequest{})
		if err != nil && strings.Contains(err.Error(), "rpc error") {
			utils.LavaFormatInfo("Waiting for Lava")
			time.Sleep(time.Second * 10)
		} else if err == nil {
			return
		} else {
			panic(err)
		}
	}
	panic("Lava Check Failed")
}

func (lt *lavaTest) stakeLava() {
	stakeCommand := "./scripts/init_e2e.sh"
	lt.logs["01_stakeLava"] = new(bytes.Buffer)
	cmd := exec.Cmd{
		Path:   stakeCommand,
		Args:   strings.Split(stakeCommand, " "),
		Stdout: lt.logs["01_stakeLava"],
		Stderr: lt.logs["01_stakeLava"],
	}
	err := cmd.Start()
	if err != nil {
		panic("Staking Failed " + err.Error())
	}
	cmd.Wait()
}

func (lt *lavaTest) checkStakeLava(specCount int, providerCount int, clientCount int, checkedSpecs []string, successMessage string) {
	// providerCount and clientCount refers to number and providers and client for each spec
	// number of providers and clients should be the same for all specs for simplicity's sake
	specQueryClient := specTypes.NewQueryClient(lt.grpcConn)

	// query all specs
	specQueryRes, err := specQueryClient.SpecAll(context.Background(), &specTypes.QueryAllSpecRequest{})
	if err != nil {
		panic(err)
	}

	pairingQueryClient := pairingTypes.NewQueryClient(lt.grpcConn)
	// check if all specs added exist
	if len(specQueryRes.Spec) != specCount {
		panic("Staking Failed SPEC")
	}
	for _, spec := range specQueryRes.Spec {
		if !slices.Contains(checkedSpecs, spec.Index) {
			continue
		}
		// Query providers

		fmt.Println(spec.GetIndex())
		providerQueryRes, err := pairingQueryClient.Providers(context.Background(), &pairingTypes.QueryProvidersRequest{
			ChainID: spec.GetIndex(),
		})
		if err != nil {
			panic(err)
		}
		if len(providerQueryRes.StakeEntry) != providerCount {
			fmt.Println("ProviderQueryRes: ", providerQueryRes)
			panic("Staking Failed PROVIDER")
		}
		for _, providerStakeEntry := range providerQueryRes.StakeEntry {
			fmt.Println("provider", providerStakeEntry.Address, providerStakeEntry.Endpoints)
			lt.providerType[providerStakeEntry.Address] = providerStakeEntry.Endpoints
		}

		// Query clients
		clientQueryRes, err := pairingQueryClient.Clients(context.Background(), &pairingTypes.QueryClientsRequest{
			ChainID: spec.GetIndex(),
		})
		if err != nil {
			panic(err)
		}
		if len(clientQueryRes.StakeEntry) != clientCount {
			panic("Staking Failed CLIENT")
		}
		for _, clientStakeEntry := range clientQueryRes.StakeEntry {
			fmt.Println("client", clientStakeEntry)
		}
	}
	utils.LavaFormatInfo(successMessage)
}

func (lt *lavaTest) startJSONRPCProxy(ctx context.Context) {
	goExecutablePath, err := exec.LookPath("go")
	if err != nil {
		panic("Could not find go executable path")
	}
	proxyCommand := goExecutablePath + " test ./testutil/e2e/proxy/. -v eth"
	lt.logs["02_jsonProxy"] = new(bytes.Buffer)

	cmd := exec.CommandContext(ctx, "", "")
	cmd.Path = goExecutablePath
	cmd.Args = strings.Split(proxyCommand, " ")
	cmd.Stdout = lt.logs["02_jsonProxy"]
	cmd.Stderr = lt.logs["02_jsonProxy"]

	err = cmd.Start()
	if err != nil {
		panic(err)
	}
	lt.commands["02_jsonProxy"] = cmd
	go func() {
		lt.listenCmdCommand(cmd, "startJSONRPCProxy process returned unexpectedly", "startJSONRPCProxy")
	}()
	utils.LavaFormatInfo("startJSONRPCProxy OK")
}

func (lt *lavaTest) startJSONRPCProvider(ctx context.Context) {
	providerCommands := []string{
		lt.lavadPath + " rpcprovider " + configFolder + "jsonrpcProvider1.yml --from servicer1 --geolocation 1 --log_level debug",
		lt.lavadPath + " rpcprovider " + configFolder + "jsonrpcProvider2.yml --from servicer2 --geolocation 1 --log_level debug",
		lt.lavadPath + " rpcprovider " + configFolder + "jsonrpcProvider3.yml --from servicer3 --geolocation 1 --log_level debug",
		lt.lavadPath + " rpcprovider " + configFolder + "jsonrpcProvider4.yml --from servicer4 --geolocation 1 --log_level debug",
		lt.lavadPath + " rpcprovider " + configFolder + "jsonrpcProvider5.yml --from servicer5 --geolocation 1 --log_level debug",
	}

	for idx, providerCommand := range providerCommands {
		logName := "03_EthProvider_" + fmt.Sprintf("%02d", idx)
		lt.logs[logName] = new(bytes.Buffer)
		cmd := exec.CommandContext(ctx, "", "")
		cmd.Path = lt.lavadPath
		cmd.Args = strings.Split(providerCommand, " ")
		cmd.Stdout = lt.logs[logName]
		cmd.Stderr = lt.logs[logName]

		err := cmd.Start()
		if err != nil {
			panic(err)
		}
		lt.commands[logName] = cmd
		go func(idx int) {
			lt.listenCmdCommand(cmd, "startJSONRPCProvider process returned unexpectedly, provider idx:"+strconv.Itoa(idx), "startJSONRPCProvider")
		}(idx)
	}
	// validate all providers are up
	for idx := 0; idx < len(providerCommands); idx++ {
		lt.checkProviderResponsive(ctx, "127.0.0.1:222"+fmt.Sprintf("%d", idx+1), time.Minute)
	}

<<<<<<< HEAD
	utils.LavaFormatInfo("startJSONRPCProvider OK", nil)
=======
	utils.LavaFormatInfo("startJSONRPCProvider OK")
>>>>>>> 292d643c
}

func (lt *lavaTest) startJSONRPCConsumer(ctx context.Context) {
	providerCommand := lt.lavadPath + " rpcconsumer " + configFolder + "ethConsumer.yml --from user1 --geolocation 1 --log_level debug"
	logName := "04_jsonConsumer"
	lt.logs[logName] = new(bytes.Buffer)

	cmd := exec.CommandContext(ctx, "", "")
	cmd.Path = lt.lavadPath
	cmd.Args = strings.Split(providerCommand, " ")
	cmd.Stdout = lt.logs[logName]
	cmd.Stderr = lt.logs[logName]

	err := cmd.Start()
	if err != nil {
		panic(err)
	}

	lt.commands[logName] = cmd
	go func() {
		lt.listenCmdCommand(cmd, "startJSONRPCConsumer process returned unexpectedly", "startJSONRPCConsumer")
	}()
	utils.LavaFormatInfo("startJSONRPCConsumer OK")
}

// If after timeout and the check does not return it means it failed
func (lt *lavaTest) checkJSONRPCConsumer(rpcURL string, timeout time.Duration, message string) {
	for start := time.Now(); time.Since(start) < timeout; {
		utils.LavaFormatInfo("Waiting JSONRPC Consumer")
		client, err := ethclient.Dial(rpcURL)
		if err != nil {
			continue
		}
		_, err = client.BlockNumber(context.Background())
		if err == nil {
			utils.LavaFormatInfo(message)
			return
		}
		time.Sleep(time.Second)
	}
	panic("checkJSONRPCConsumer: JSONRPC Check Failed Consumer didn't respond")
}

func (lt *lavaTest) checkProviderResponsive(ctx context.Context, rpcURL string, timeout time.Duration) {
	for start := time.Now(); time.Since(start) < timeout; {
<<<<<<< HEAD
		utils.LavaFormatInfo("Waiting Provider "+rpcURL, nil)
=======
		utils.LavaFormatInfo("Waiting Provider " + rpcURL)
>>>>>>> 292d643c
		nctx, cancel := context.WithTimeout(ctx, time.Second)
		grpcClient, err := grpc.DialContext(nctx, rpcURL, grpc.WithBlock(), grpc.WithTransportCredentials(insecure.NewCredentials()))
		if err != nil {
			// utils.LavaFormatInfo(fmt.Sprintf("Provider is still intializing %s", err), nil)
			cancel()
			time.Sleep(time.Second)
			continue
		}
		cancel()
		grpcClient.Close()
		return
	}
	panic("checkProviderResponsive: Check Failed Provider didn't respond" + rpcURL)
}

func jsonrpcTests(rpcURL string, testDuration time.Duration) error {
	ctx := context.Background()
	utils.LavaFormatInfo("Starting JSONRPC Tests")
	errors := []string{}
	client, err := ethclient.Dial(rpcURL)
	if err != nil {
		errors = append(errors, "error client dial")
	}
	for start := time.Now(); time.Since(start) < testDuration; {
		// eth_blockNumber
		latestBlockNumberUint, err := client.BlockNumber(ctx)
		if err != nil {
			errors = append(errors, "error eth_blockNumber")
		}

		// put in a loop for cases that a block have no tx because
		var latestBlock *types.Block
		var latestBlockNumber *big.Int
		var latestBlockTxs types.Transactions
		for {
			// eth_getBlockByNumber
			latestBlockNumber = big.NewInt(int64(latestBlockNumberUint))
			latestBlock, err = client.BlockByNumber(ctx, latestBlockNumber)
			if err != nil {
				errors = append(errors, "error eth_getBlockByNumber")
				continue
			}
			latestBlockTxs = latestBlock.Transactions()

			if len(latestBlockTxs) == 0 {
				latestBlockNumberUint -= 1
				continue
			}
			break
		}

		// eth_gasPrice
		_, err = client.SuggestGasPrice(ctx)
		if err != nil && !strings.Contains(err.Error(), "rpc error") {
			errors = append(errors, "error eth_gasPrice")
		}

		targetTx := latestBlockTxs[0]

		// eth_getTransactionByHash
		targetTx, _, err = client.TransactionByHash(ctx, targetTx.Hash())
		if err != nil {
			errors = append(errors, "error eth_getTransactionByHash")
		}

		// eth_getTransactionReceipt
		_, err = client.TransactionReceipt(ctx, targetTx.Hash())
		if err != nil && !strings.Contains(err.Error(), "rpc error") {
			errors = append(errors, "error eth_getTransactionReceipt")
		}

		targetTxMsg, _ := targetTx.AsMessage(types.LatestSignerForChainID(targetTx.ChainId()), nil)

		// eth_getBalance
		_, err = client.BalanceAt(ctx, targetTxMsg.From(), nil)
		if err != nil && !strings.Contains(err.Error(), "rpc error") {
			errors = append(errors, "error eth_getBalance")
		}

		// eth_getStorageAt
		_, err = client.StorageAt(ctx, *targetTx.To(), common.HexToHash("00"), nil)
		if err != nil && !strings.Contains(err.Error(), "rpc error") {
			errors = append(errors, "error eth_getStorageAt")
		}

		// eth_getCode
		_, err = client.CodeAt(ctx, *targetTx.To(), nil)
		if err != nil && !strings.Contains(err.Error(), "rpc error") {
			errors = append(errors, "error eth_getCode")
		}

		previousBlock := big.NewInt(int64(latestBlockNumberUint - 1))

		callMsg := ethereum.CallMsg{
			From:       targetTxMsg.From(),
			To:         targetTxMsg.To(),
			Gas:        targetTxMsg.Gas(),
			GasPrice:   targetTxMsg.GasPrice(),
			GasFeeCap:  targetTxMsg.GasFeeCap(),
			GasTipCap:  targetTxMsg.GasTipCap(),
			Value:      targetTxMsg.Value(),
			Data:       targetTxMsg.Data(),
			AccessList: targetTxMsg.AccessList(),
		}

		// eth_call
		_, err = client.CallContract(ctx, callMsg, previousBlock)
		if err != nil && !strings.Contains(err.Error(), "rpc error") {
			errors = append(errors, "error JSONRPC_eth_call")
		}
	}

	if len(errors) > 0 {
		return fmt.Errorf(strings.Join(errors, ",\n"))
	}

	return nil
}

func (lt *lavaTest) startLavaProviders(ctx context.Context) {
	providerCommands := []string{
		lt.lavadPath + " rpcprovider " + configFolder + "lavaProvider6.yml --from servicer6 --geolocation 1 --log_level debug",
		lt.lavadPath + " rpcprovider " + configFolder + "lavaProvider7.yml --from servicer7 --geolocation 1 --log_level debug",
		lt.lavadPath + " rpcprovider " + configFolder + "lavaProvider8.yml --from servicer8 --geolocation 1 --log_level debug",
		lt.lavadPath + " rpcprovider " + configFolder + "lavaProvider9.yml --from servicer9 --geolocation 1 --log_level debug",
		lt.lavadPath + " rpcprovider " + configFolder + "lavaProvider10.yml --from servicer10 --geolocation 1 --log_level debug",
	}

	for idx, providerCommand := range providerCommands {
		logName := "05_LavaProvider_" + fmt.Sprintf("%02d", idx)
		lt.logs[logName] = new(bytes.Buffer)
		cmd := exec.CommandContext(ctx, "", "")
		cmd.Path = lt.lavadPath
		cmd.Args = strings.Split(providerCommand, " ")
		cmd.Stdout = lt.logs[logName]
		cmd.Stderr = lt.logs[logName]

		err := cmd.Start()
		if err != nil {
			panic(err)
		}
		lt.commands[logName] = cmd

		go func(idx int) {
			lt.listenCmdCommand(cmd, "startLavaProviders process returned unexpectedly, provider idx:"+strconv.Itoa(idx), "startLavaProviders")
		}(idx)
	}

	// validate all providers are up
	for idx := 0; idx < len(providerCommands); idx++ {
		lt.checkProviderResponsive(ctx, "127.0.0.1:226"+fmt.Sprintf("%d", idx+1), time.Minute)
		lt.checkProviderResponsive(ctx, "127.0.0.1:227"+fmt.Sprintf("%d", idx+1), time.Minute)
		lt.checkProviderResponsive(ctx, "127.0.0.1:228"+fmt.Sprintf("%d", idx+1), time.Minute)
	}

<<<<<<< HEAD
	utils.LavaFormatInfo("startTendermintProvider OK", nil)
=======
	utils.LavaFormatInfo("startTendermintProvider OK")
>>>>>>> 292d643c
}

func (lt *lavaTest) startLavaConsumer(ctx context.Context) {
	providerCommand := lt.lavadPath + " rpcconsumer " + configFolder + "lavaConsumer.yml --from user2 --geolocation 1 --log_level debug"
	logName := "06_RPCConsumer"
	lt.logs[logName] = new(bytes.Buffer)

	cmd := exec.CommandContext(ctx, "", "")
	cmd.Path = lt.lavadPath
	cmd.Args = strings.Split(providerCommand, " ")
	cmd.Stdout = lt.logs[logName]
	cmd.Stderr = lt.logs[logName]

	err := cmd.Start()
	if err != nil {
		panic(err)
	}
	lt.commands[logName] = cmd
	go func() {
		lt.listenCmdCommand(cmd, "startRPCConsumer process returned unexpectedly", "startRPCConsumer")
	}()
	utils.LavaFormatInfo("startRPCConsumer OK")
}

func (lt *lavaTest) checkTendermintConsumer(rpcURL string, timeout time.Duration) {
	for start := time.Now(); time.Since(start) < timeout; {
		utils.LavaFormatInfo("Waiting TENDERMINT Consumer")
		client, err := tmclient.New(rpcURL, "/websocket")
		if err != nil {
			continue
		}
		_, err = client.Status(context.Background())
		if err == nil {
			utils.LavaFormatInfo("checkTendermintConsumer OK")
			return
		}
		time.Sleep(time.Second)
	}
	panic("TENDERMINT Check Failed")
}

func tendermintTests(rpcURL string, testDuration time.Duration) error {
	ctx := context.Background()
	utils.LavaFormatInfo("Starting TENDERMINT Tests")
	errors := []string{}
	client, err := tmclient.New(rpcURL, "/websocket")
	if err != nil {
		errors = append(errors, "error client dial")
	}
	for start := time.Now(); time.Since(start) < testDuration; {
		_, err := client.Status(ctx)
		if err != nil {
			errors = append(errors, err.Error())
		}
		_, err = client.Health(ctx)
		if err != nil {
			errors = append(errors, err.Error())
		}
	}
	if len(errors) > 0 {
		return fmt.Errorf(strings.Join(errors, ",\n"))
	}
	return nil
}

func tendermintURITests(rpcURL string, testDuration time.Duration) error {
	utils.LavaFormatInfo("Starting TENDERMINTRPC URI Tests")
	errors := []string{}
	mostImportantApisToTest := map[string]bool{
		"%s/health":                              true,
		"%s/status":                              true,
		"%s/block?height=1":                      true,
		"%s/blockchain?minHeight=0&maxHeight=10": true,
		// "%s/dial_peers?persistent=true&unconditional=true&private=true": false, // this is a rpc affecting query and is not available on the spec so it should fail
	}
	for start := time.Now(); time.Since(start) < testDuration; {
		for api, noFail := range mostImportantApisToTest {
			reply, err := getRequest(fmt.Sprintf(api, rpcURL))
			if err != nil && noFail {
				errors = append(errors, fmt.Sprintf("%s", err))
			} else if strings.Contains(string(reply), "error") && noFail {
				errors = append(errors, string(reply))
			}
		}
	}

	if len(errors) > 0 {
		return fmt.Errorf(strings.Join(errors, ",\n"))
	}
	return nil
}

// This would submit a proposal, vote then stake providers and clients for that network over lava
func (lt *lavaTest) lavaOverLava(ctx context.Context) {
	utils.LavaFormatInfo("Starting Lava over Lava Tests")
	stakeCommand := "./scripts/init_e2e_lava_over_lava.sh"
	logName := "07_lavaOverLava"
	lt.logs[logName] = new(bytes.Buffer)
	cmd := exec.CommandContext(ctx, "", "")
	cmd.Path = stakeCommand
	cmd.Args = strings.Split(stakeCommand, " ")
	cmd.Stdout = lt.logs[logName]
	cmd.Stderr = lt.logs[logName]

	err := cmd.Start()
	if err != nil {
		panic("Lava over Lava Failed " + err.Error())
	}
	err = cmd.Wait()
	if err != nil {
		panic("Lava over Lava Failed " + err.Error())
	}
	// scripts/init_e2e.sh adds spec_add_{ethereum,cosmoshub,lava}, which
	// produce 4 specs: ETH1, GTH1, IBC, COSMOSSDK, LAV1
	lt.checkStakeLava(5, 5, 1, checkedSpecsE2ELOL, "Lava Over Lava Test OK")
}

func (lt *lavaTest) checkRESTConsumer(rpcURL string, timeout time.Duration) {
	for start := time.Now(); time.Since(start) < timeout; {
		utils.LavaFormatInfo("Waiting REST Consumer")
		reply, err := getRequest(fmt.Sprintf("%s/blocks/latest", rpcURL))
		if err != nil || strings.Contains(string(reply), "error") {
			time.Sleep(time.Second)
			continue
		} else {
			utils.LavaFormatInfo("checkRESTConsumer OK")
			return
		}
	}
	panic("REST Check Failed")
}

func restTests(rpcURL string, testDuration time.Duration) error {
	utils.LavaFormatInfo("Starting REST Tests")
	errors := []string{}
	mostImportantApisToTest := []string{
		"%s/blocks/latest",
		"%s/lavanet/lava/pairing/providers/LAV1",
		"%s/lavanet/lava/pairing/clients/LAV1",
		"%s/cosmos/gov/v1beta1/proposals",
		"%s/lavanet/lava/spec/spec",
		"%s/blocks/1",
	}
	for start := time.Now(); time.Since(start) < testDuration; {
		for _, api := range mostImportantApisToTest {
			reply, err := getRequest(fmt.Sprintf(api, rpcURL))
			if err != nil {
				errors = append(errors, fmt.Sprintf("%s", err))
			} else if strings.Contains(string(reply), "error") {
				errors = append(errors, string(reply))
			}
		}
	}

	if len(errors) > 0 {
		return fmt.Errorf(strings.Join(errors, ",\n"))
	}
	return nil
}

func getRequest(url string) ([]byte, error) {
	res, err := http.Get(url)
	if err != nil {
		return nil, err
	}
	defer func() {
		_ = res.Body.Close()
	}()

	body, err := io.ReadAll(res.Body)
	if err != nil {
		return nil, err
	}

	return body, nil
}

func (lt *lavaTest) checkGRPCConsumer(rpcURL string, timeout time.Duration) {
	for start := time.Now(); time.Since(start) < timeout; {
		utils.LavaFormatInfo("Waiting GRPC Consumer")
		grpcConn, err := grpc.Dial(rpcURL, grpc.WithTransportCredentials(insecure.NewCredentials()))
		if err != nil {
			continue
		}
		specQueryClient := specTypes.NewQueryClient(grpcConn)
		_, err = specQueryClient.SpecAll(context.Background(), &specTypes.QueryAllSpecRequest{})
		if err == nil {
			utils.LavaFormatInfo("checkGRPCConsumer OK")
			return
		}
		time.Sleep(time.Second)
	}
	panic("GRPC Check Failed")
}

func grpcTests(rpcURL string, testDuration time.Duration) error {
	ctx := context.Background()
	utils.LavaFormatInfo("Starting GRPC Tests")
	errors := []string{}
	grpcConn, err := grpc.Dial(rpcURL, grpc.WithTransportCredentials(insecure.NewCredentials()))
	if err != nil {
		errors = append(errors, "error client dial")
	}
	specQueryClient := specTypes.NewQueryClient(grpcConn)
	pairingQueryClient := pairingTypes.NewQueryClient(grpcConn)
	for start := time.Now(); time.Since(start) < testDuration; {
		specQueryRes, err := specQueryClient.SpecAll(ctx, &specTypes.QueryAllSpecRequest{})
		if err != nil {
			errors = append(errors, err.Error())
		}
		for _, spec := range specQueryRes.Spec {
			_, err = pairingQueryClient.Providers(context.Background(), &pairingTypes.QueryProvidersRequest{
				ChainID: spec.GetIndex(),
			})
			if err != nil {
				errors = append(errors, err.Error())
			}
			_, err = pairingQueryClient.Clients(context.Background(), &pairingTypes.QueryClientsRequest{
				ChainID: spec.GetIndex(),
			})
			if err != nil {
				errors = append(errors, err.Error())
			}
		}
	}
	if len(errors) > 0 {
		return fmt.Errorf(strings.Join(errors, ",\n"))
	}
	return nil
}

func (lt *lavaTest) finishTestSuccessfully() {
	lt.testFinishedProperly = true
	for _, cmd := range lt.commands { // kill all the project commands
		cmd.Process.Kill()
	}
}

func (lt *lavaTest) listenCmdCommand(cmd *exec.Cmd, panicReason string, functionName string) {
	err := cmd.Wait()
	if err != nil && !lt.testFinishedProperly {
		utils.LavaFormatError(functionName+" cmd wait err", err)
	}
	if lt.testFinishedProperly {
		return
	}
	lt.saveLogs()
	panic(panicReason)
}

func (lt *lavaTest) saveLogs() {
	if _, err := os.Stat(logsFolder); errors.Is(err, os.ErrNotExist) {
		err = os.MkdirAll(logsFolder, os.ModePerm)
		if err != nil {
			panic(err)
		}
	}
	errorLineCount := 0
	errorFiles := []string{}
	for fileName, logBuffer := range lt.logs {
		file, err := os.Create(logsFolder + fileName + ".log")
		if err != nil {
			panic(err)
		}
		writer := bufio.NewWriter(file)
		writer.Write(logBuffer.Bytes())
		writer.Flush()
<<<<<<< HEAD
		utils.LavaFormatDebug("writing file", &map[string]string{"fileName": fileName, "lines": strconv.Itoa(len(logBuffer.Bytes()))})
=======
		utils.LavaFormatDebug("writing file", []utils.Attribute{{Key: "fileName", Value: fileName}, {Key: "lines", Value: len(logBuffer.Bytes())}}...)
>>>>>>> 292d643c
		file.Close()

		lines := strings.Split(logBuffer.String(), "\n")
		errorLines := []string{}
		for _, line := range lines {
			if strings.Contains(line, " ERR ") {
				isAllowedError := false
				for errorSubstring := range allowedErrors {
					if strings.Contains(line, errorSubstring) {
						isAllowedError = true
						break
					}
				}
				// When test did not finish properly save all logs. If test finished properly save only non allowed errors.
				if !lt.testFinishedProperly || !isAllowedError {
					errorLineCount += 1
					errorLines = append(errorLines, line)
				}
			}
		}
		if len(errorLines) == 0 {
			continue
		}
		errorFiles = append(errorFiles, fileName)
		errors := strings.Join(errorLines, "\n")
		errFile, err := os.Create(logsFolder + fileName + "_errors.log")
		if err != nil {
			panic(err)
		}
		writer = bufio.NewWriter(errFile)
		writer.Write([]byte(errors))
		writer.Flush()
		errFile.Close()
	}

	if errorLineCount != 0 {
		panic("Error found in logs " + strings.Join(errorFiles, ", "))
	}
}

func (lt *lavaTest) checkPayments(testDuration time.Duration) {
	utils.LavaFormatInfo("Checking Payments")
	ethPaid := false
	lavaPaid := false
	for start := time.Now(); time.Since(start) < testDuration; {
		pairingClient := pairingTypes.NewQueryClient(lt.grpcConn)
		pairingRes, err := pairingClient.EpochPaymentsAll(context.Background(), &pairingTypes.QueryAllEpochPaymentsRequest{})
		if err != nil {
			panic(err)
		}

		if len(pairingRes.EpochPayments) == 0 {
			utils.LavaFormatInfo("Waiting Payments")
			time.Sleep(time.Second)
			continue
		}
		for _, epochPayment := range pairingRes.EpochPayments {
			for _, clientsPaymentKey := range epochPayment.GetProviderPaymentStorageKeys() {
				if strings.Contains(clientsPaymentKey, "ETH") {
					ethPaid = true
				} else if strings.Contains(clientsPaymentKey, "LAV") {
					lavaPaid = true
				}
			}
		}
		if ethPaid && lavaPaid {
			break
		}
	}

	if !ethPaid && !lavaPaid {
		panic("PAYMENT FAILED FOR ETH AND LAVA")
	}

	if ethPaid {
		utils.LavaFormatInfo("PAYMENT SUCCESSFUL FOR ETH")
	} else {
		panic("PAYMENT FAILED FOR ETH")
	}

	if lavaPaid {
		utils.LavaFormatInfo("PAYMENT SUCCESSFUL FOR LAVA")
	} else {
		panic("PAYMENT FAILED FOR LAVA")
	}
}

func runE2E() {
	os.RemoveAll(logsFolder)
	gopath := os.Getenv("GOPATH")
	if gopath == "" {
		gopath = build.Default.GOPATH
	}
	grpcConn, err := grpc.Dial("127.0.0.1:9090", grpc.WithTransportCredentials(insecure.NewCredentials()))
	if err != nil {
		// Just log because grpc redials
		fmt.Println(err)
	}
	lt := &lavaTest{
		grpcConn:     grpcConn,
		lavadPath:    gopath + "/bin/lavad",
		logs:         make(map[string]*bytes.Buffer),
		commands:     make(map[string]*exec.Cmd),
		providerType: make(map[string][]epochStorageTypes.Endpoint),
	}
	// use defer to save logs in case the tests fail
	defer func() {
		if r := recover(); r != nil {
			lt.saveLogs()
			panic("E2E Failed")
		} else {
			lt.saveLogs()
		}
	}()

	utils.LavaFormatInfo("Starting Lava")
	go lt.startLava(context.Background())
	lt.checkLava(time.Minute * 10)
	utils.LavaFormatInfo("Starting Lava OK")
	utils.LavaFormatInfo("Staking Lava")
	lt.stakeLava()
	// scripts/init_e2e.sh adds spec_add_{ethereum,cosmoshub,lava}, which
	// produce 4 specs: ETH1, GTH1, IBC, COSMOSSDK, LAV1
	lt.checkStakeLava(5, 5, 1, checkedSpecsE2E, "Staking Lava OK")

	utils.LavaFormatInfo("RUNNING TESTS")

	// ETH1 flow
	jsonCTX, cancel := context.WithCancel(context.Background())
	defer cancel()

<<<<<<< HEAD
	// ETH1 flow
	jsonCTX, cancel := context.WithCancel(context.Background())
	defer cancel()

=======
>>>>>>> 292d643c
	lt.startJSONRPCProxy(jsonCTX)
	lt.checkJSONRPCConsumer("http://127.0.0.1:1111", time.Minute*2, "JSONRPCProxy OK") // checks proxy.
	lt.startJSONRPCProvider(jsonCTX)
	lt.startJSONRPCConsumer(jsonCTX)
	lt.checkJSONRPCConsumer("http://127.0.0.1:3333/1", time.Minute*2, "JSONRPCConsumer OK")

	// Lava Flow
	rpcCtx, cancel := context.WithCancel(context.Background())
	defer cancel()

	lt.startLavaProviders(rpcCtx)
	lt.startLavaConsumer(rpcCtx)
	lt.checkTendermintConsumer("http://127.0.0.1:3340/1", time.Second*30)
	lt.checkRESTConsumer("http://127.0.0.1:3341/1", time.Second*30)
	lt.checkGRPCConsumer("127.0.0.1:3342", time.Second*30)

	jsonErr := jsonrpcTests("http://127.0.0.1:3333/1", time.Second*30)
	if jsonErr != nil {
		panic(jsonErr)
	} else {
		utils.LavaFormatInfo("JSONRPC TEST OK")
	}

	tendermintErr := tendermintTests("http://127.0.0.1:3340/1", time.Second*30)
	if tendermintErr != nil {
		panic(tendermintErr)
	} else {
		utils.LavaFormatInfo("TENDERMINTRPC TEST OK")
	}

	tendermintURIErr := tendermintURITests("http://127.0.0.1:3340/1", time.Second*30)
	if tendermintURIErr != nil {
		panic(tendermintURIErr)
	} else {
		utils.LavaFormatInfo("TENDERMINTRPC URI TEST OK")
	}

	lt.lavaOverLava(rpcCtx)

	restErr := restTests("http://127.0.0.1:3341/1", time.Second*30)
	if restErr != nil {
		panic(restErr)
	} else {
		utils.LavaFormatInfo("REST TEST OK")
	}

	lt.checkPayments(time.Minute * 10)

	grpcErr := grpcTests("127.0.0.1:3342", time.Second*5) // TODO: if set to 30 secs fails e2e need to investigate why. currently blocking PR's
	if grpcErr != nil {
		panic(grpcErr)
	} else {
		utils.LavaFormatInfo("GRPC TEST OK")
	}

	jsonCTX.Done()
	rpcCtx.Done()

	lt.finishTestSuccessfully()
}<|MERGE_RESOLUTION|>--- conflicted
+++ resolved
@@ -239,11 +239,7 @@
 		lt.checkProviderResponsive(ctx, "127.0.0.1:222"+fmt.Sprintf("%d", idx+1), time.Minute)
 	}
 
-<<<<<<< HEAD
-	utils.LavaFormatInfo("startJSONRPCProvider OK", nil)
-=======
 	utils.LavaFormatInfo("startJSONRPCProvider OK")
->>>>>>> 292d643c
 }
 
 func (lt *lavaTest) startJSONRPCConsumer(ctx context.Context) {
@@ -289,11 +285,7 @@
 
 func (lt *lavaTest) checkProviderResponsive(ctx context.Context, rpcURL string, timeout time.Duration) {
 	for start := time.Now(); time.Since(start) < timeout; {
-<<<<<<< HEAD
-		utils.LavaFormatInfo("Waiting Provider "+rpcURL, nil)
-=======
 		utils.LavaFormatInfo("Waiting Provider " + rpcURL)
->>>>>>> 292d643c
 		nctx, cancel := context.WithTimeout(ctx, time.Second)
 		grpcClient, err := grpc.DialContext(nctx, rpcURL, grpc.WithBlock(), grpc.WithTransportCredentials(insecure.NewCredentials()))
 		if err != nil {
@@ -449,11 +441,7 @@
 		lt.checkProviderResponsive(ctx, "127.0.0.1:228"+fmt.Sprintf("%d", idx+1), time.Minute)
 	}
 
-<<<<<<< HEAD
-	utils.LavaFormatInfo("startTendermintProvider OK", nil)
-=======
 	utils.LavaFormatInfo("startTendermintProvider OK")
->>>>>>> 292d643c
 }
 
 func (lt *lavaTest) startLavaConsumer(ctx context.Context) {
@@ -721,11 +709,7 @@
 		writer := bufio.NewWriter(file)
 		writer.Write(logBuffer.Bytes())
 		writer.Flush()
-<<<<<<< HEAD
-		utils.LavaFormatDebug("writing file", &map[string]string{"fileName": fileName, "lines": strconv.Itoa(len(logBuffer.Bytes()))})
-=======
 		utils.LavaFormatDebug("writing file", []utils.Attribute{{Key: "fileName", Value: fileName}, {Key: "lines", Value: len(logBuffer.Bytes())}}...)
->>>>>>> 292d643c
 		file.Close()
 
 		lines := strings.Split(logBuffer.String(), "\n")
@@ -857,13 +841,6 @@
 	jsonCTX, cancel := context.WithCancel(context.Background())
 	defer cancel()
 
-<<<<<<< HEAD
-	// ETH1 flow
-	jsonCTX, cancel := context.WithCancel(context.Background())
-	defer cancel()
-
-=======
->>>>>>> 292d643c
 	lt.startJSONRPCProxy(jsonCTX)
 	lt.checkJSONRPCConsumer("http://127.0.0.1:1111", time.Minute*2, "JSONRPCProxy OK") // checks proxy.
 	lt.startJSONRPCProvider(jsonCTX)
