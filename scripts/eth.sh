--- conflicted
+++ resolved
@@ -19,33 +19,18 @@
 
 echo " ::: RUNNING ETH PROVIDERS :::"
 # SINGLE MOCK PROXY
-<<<<<<< HEAD
-go run relayer/cmd/relayer/main.go server 127.0.0.1 2221 http://0.0.0.0:$MOCK_PORT/$ETH_URL_PATH ETH1 jsonrpc --from servicer1 &
-go run relayer/cmd/relayer/main.go server 127.0.0.1 2222 http://0.0.0.0:$MOCK_PORT/$ETH_URL_PATH ETH1 jsonrpc --from servicer2 &
-go run relayer/cmd/relayer/main.go server 127.0.0.1 2223 http://0.0.0.0:$MOCK_PORT/$ETH_URL_PATH ETH1 jsonrpc --from servicer3 &
-go run relayer/cmd/relayer/main.go server 127.0.0.1 2224 http://0.0.0.0:$MOCK_PORT/$ETH_URL_PATH ETH1 jsonrpc --from servicer4 &
-go run relayer/cmd/relayer/main.go server 127.0.0.1 2225 http://0.0.0.0:$MOCK_PORT/$ETH_URL_PATH ETH1 jsonrpc --from servicer5 
+lavad server 127.0.0.1 2221 http://0.0.0.0:$MOCK_PORT/$ETH_URL_PATH ETH1 jsonrpc --from servicer1 &
+lavad server 127.0.0.1 2222 http://0.0.0.0:$MOCK_PORT/$ETH_URL_PATH ETH1 jsonrpc --from servicer2 &
+lavad server 127.0.0.1 2223 http://0.0.0.0:$MOCK_PORT/$ETH_URL_PATH ETH1 jsonrpc --from servicer3 &
+lavad server 127.0.0.1 2224 http://0.0.0.0:$MOCK_PORT/$ETH_URL_PATH ETH1 jsonrpc --from servicer4 &
+lavad server 127.0.0.1 2225 http://0.0.0.0:$MOCK_PORT/$ETH_URL_PATH ETH1 jsonrpc --from servicer5 
 
 # Multi Port Proxy
-# go run relayer/cmd/relayer/main.go server 127.0.0.1 2221 http://0.0.0.0:2001/$ETH_URL_PATH ETH1 jsonrpc --from servicer1 &
-# go run relayer/cmd/relayer/main.go server 127.0.0.1 2222 http://0.0.0.0:2002/$ETH_URL_PATH ETH1 jsonrpc --from servicer2 &
-# go run relayer/cmd/relayer/main.go server 127.0.0.1 2223 http://0.0.0.0:2003/$ETH_URL_PATH ETH1 jsonrpc --from servicer3 &
-# go run relayer/cmd/relayer/main.go server 127.0.0.1 2224 http://0.0.0.0:2004/$ETH_URL_PATH ETH1 jsonrpc --from servicer4 &
-# go run relayer/cmd/relayer/main.go server 127.0.0.1 2225 http://0.0.0.0:2005/$ETH_URL_PATH ETH1 jsonrpc --from servicer5 
-=======
-lavad server 127.0.0.1 2221 http://0.0.0.0:$MOCK_PORT/v3/3755a1321ab24f938589412403c46455 ETH1 jsonrpc --from servicer1 &
-lavad server 127.0.0.1 2222 http://0.0.0.0:$MOCK_PORT/v3/3755a1321ab24f938589412403c46455 ETH1 jsonrpc --from servicer2 &
-lavad server 127.0.0.1 2223 http://0.0.0.0:$MOCK_PORT/v3/3755a1321ab24f938589412403c46455 ETH1 jsonrpc --from servicer3 &
-lavad server 127.0.0.1 2224 http://0.0.0.0:$MOCK_PORT/v3/3755a1321ab24f938589412403c46455 ETH1 jsonrpc --from servicer4 &
-lavad server 127.0.0.1 2225 http://0.0.0.0:$MOCK_PORT/v3/3755a1321ab24f938589412403c46455 ETH1 jsonrpc --from servicer5 
-
-# Multi Port Proxy
-# lavad server 127.0.0.1 2221 http://0.0.0.0:2001/v3/3755a1321ab24f938589412403c46455 ETH1 jsonrpc --from servicer1 &
-# lavad server 127.0.0.1 2222 http://0.0.0.0:2002/v3/3755a1321ab24f938589412403c46455 ETH1 jsonrpc --from servicer2 &
-# lavad server 127.0.0.1 2223 http://0.0.0.0:2003/v3/3755a1321ab24f938589412403c46455 ETH1 jsonrpc --from servicer3 &
-# lavad server 127.0.0.1 2224 http://0.0.0.0:2004/v3/3755a1321ab24f938589412403c46455 ETH1 jsonrpc --from servicer4 &
-# lavad server 127.0.0.1 2225 http://0.0.0.0:2005/v3/3755a1321ab24f938589412403c46455 ETH1 jsonrpc --from servicer5 
->>>>>>> 1aa581a3
+# lavad server 127.0.0.1 2221 http://0.0.0.0:2001/$ETH_URL_PATH ETH1 jsonrpc --from servicer1 &
+# lavad server 127.0.0.1 2222 http://0.0.0.0:2002/$ETH_URL_PATH ETH1 jsonrpc --from servicer2 &
+# lavad server 127.0.0.1 2223 http://0.0.0.0:2003/$ETH_URL_PATH ETH1 jsonrpc --from servicer3 &
+# lavad server 127.0.0.1 2224 http://0.0.0.0:2004/$ETH_URL_PATH ETH1 jsonrpc --from servicer4 &
+# lavad server 127.0.0.1 2225 http://0.0.0.0:2005/$ETH_URL_PATH ETH1 jsonrpc --from servicer5 
 
 # NO MOCK PROXY
 # lavad server 127.0.0.1 2221 $ETH_RPC_WS ETH1 jsonrpc --from servicer1 &
