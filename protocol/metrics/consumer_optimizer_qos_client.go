package metrics

import (
	"context"
	"os"
	"strconv"
	"sync"
	"sync/atomic"
	"time"

	"github.com/goccy/go-json"
	"github.com/lavanet/lava/v4/utils"
	"github.com/lavanet/lava/v4/utils/rand"
	spectypes "github.com/lavanet/lava/v4/x/spec/types"
	"golang.org/x/exp/maps"
)

var (
	OptimizerQosServerPushInterval     time.Duration
	OptimizerQosServerSamplingInterval time.Duration
)

type ConsumerOptimizerQoSClient struct {
	consumerHostname string
	consumerAddress  string
	queueSender      *QueueSender
	optimizers       map[string]OptimizerInf // keys are chain ids
	// keys are chain ids, values are maps with provider addresses as keys
	chainIdToProviderToRelaysCount     map[string]map[string]uint64
	chainIdToProviderToNodeErrorsCount map[string]map[string]uint64
	chainIdToProviderToEpochToStake    map[string]map[string]map[uint64]int64 // third key is epoch
	currentEpoch                       atomic.Uint64
	lock                               sync.RWMutex
	reportsToSend                      []OptimizerQoSReportToSend
	geoLocation                        uint64
}

type OptimizerQoSReport struct {
	ProviderAddress   string
	SyncScore         float64
	AvailabilityScore float64
	LatencyScore      float64
	GenericScore      float64
	EntryIndex        int
	TierChances       string
}

type OptimizerQoSReportToSend struct {
	Timestamp         time.Time `json:"timestamp"`
	SyncScore         float64   `json:"sync_score"`
	AvailabilityScore float64   `json:"availability_score"`
	LatencyScore      float64   `json:"latency_score"`
	GenericScore      float64   `json:"generic_score"`
	ProviderAddress   string    `json:"provider"`
	ConsumerHostname  string    `json:"consumer_hostname"`
	ConsumerAddress   string    `json:"consumer_pub_address"`
	ChainId           string    `json:"chain_id"`
	NodeErrorRate     float64   `json:"node_error_rate"`
	Epoch             uint64    `json:"epoch"`
	ProviderStake     int64     `json:"provider_stake"`
	EntryIndex        int       `json:"entry_index"`
<<<<<<< HEAD
	TierChances       string    `json:"tier_chances"`
=======
	GeoLocation       uint64    `json:"geo_location"`
>>>>>>> 562bb293
}

func (oqosr OptimizerQoSReportToSend) String() string {
	bytes, err := json.Marshal(oqosr)
	if err != nil {
		return ""
	}
	return string(bytes)
}

type OptimizerInf interface {
	CalculateQoSScoresForMetrics(allAddresses []string, ignoredProviders map[string]struct{}, cu uint64, requestedBlock int64) []*OptimizerQoSReport
}

func NewConsumerOptimizerQoSClient(consumerAddress, endpointAddress string, geoLocation uint64, interval ...time.Duration) *ConsumerOptimizerQoSClient {
	hostname, err := os.Hostname()
	if err != nil {
		utils.LavaFormatWarning("Error while getting hostname for ConsumerOptimizerQoSClient", err)
		hostname = "unknown" + strconv.FormatUint(rand.Uint64(), 10) // random seed for different unknowns
	}
	return &ConsumerOptimizerQoSClient{
		consumerHostname:                   hostname,
		consumerAddress:                    consumerAddress,
		queueSender:                        NewQueueSender(endpointAddress, "ConsumerOptimizerQoS", nil, interval...),
		optimizers:                         map[string]OptimizerInf{},
		chainIdToProviderToRelaysCount:     map[string]map[string]uint64{},
		chainIdToProviderToNodeErrorsCount: map[string]map[string]uint64{},
		chainIdToProviderToEpochToStake:    map[string]map[string]map[uint64]int64{},
		geoLocation:                        geoLocation,
	}
}

func (coqc *ConsumerOptimizerQoSClient) getProviderChainMapCounterValue(counterStore map[string]map[string]uint64, chainId, providerAddress string) uint64 {
	// must be called under read lock
	if counterProvidersMap, found := counterStore[chainId]; found {
		return counterProvidersMap[providerAddress]
	}
	return 0
}

func (coqc *ConsumerOptimizerQoSClient) getProviderChainRelaysCount(chainId, providerAddress string) uint64 {
	// must be called under read lock
	return coqc.getProviderChainMapCounterValue(coqc.chainIdToProviderToRelaysCount, chainId, providerAddress)
}

func (coqc *ConsumerOptimizerQoSClient) getProviderChainNodeErrorsCount(chainId, providerAddress string) uint64 {
	// must be called under read lock
	return coqc.getProviderChainMapCounterValue(coqc.chainIdToProviderToNodeErrorsCount, chainId, providerAddress)
}

func (coqc *ConsumerOptimizerQoSClient) getProviderChainStake(chainId, providerAddress string, epoch uint64) int64 {
	// must be called under read lock
	if providersMap, found := coqc.chainIdToProviderToEpochToStake[chainId]; found {
		if epochMap, found := providersMap[providerAddress]; found {
			if stake, found := epochMap[epoch]; found {
				return stake
			}
		}
	}
	return 0
}

func (coqc *ConsumerOptimizerQoSClient) calculateNodeErrorRate(chainId, providerAddress string) float64 {
	// must be called under read lock
	relaysCount := coqc.getProviderChainRelaysCount(chainId, providerAddress)
	if relaysCount > 0 {
		errorsCount := coqc.getProviderChainNodeErrorsCount(chainId, providerAddress)
		return float64(errorsCount) / float64(relaysCount)
	}

	return 0
}

func (coqc *ConsumerOptimizerQoSClient) appendOptimizerQoSReport(report *OptimizerQoSReport, chainId string, epoch uint64) OptimizerQoSReportToSend {
	// must be called under read lock
	optimizerQoSReportToSend := OptimizerQoSReportToSend{
		Timestamp:         time.Now(),
		ConsumerHostname:  coqc.consumerHostname,
		ConsumerAddress:   coqc.consumerAddress,
		SyncScore:         report.SyncScore,
		AvailabilityScore: report.AvailabilityScore,
		LatencyScore:      report.LatencyScore,
		GenericScore:      report.GenericScore,
		ProviderAddress:   report.ProviderAddress,
		EntryIndex:        report.EntryIndex,
		ChainId:           chainId,
		Epoch:             epoch,
		NodeErrorRate:     coqc.calculateNodeErrorRate(chainId, report.ProviderAddress),
		ProviderStake:     coqc.getProviderChainStake(chainId, report.ProviderAddress, epoch),
<<<<<<< HEAD
		TierChances:       report.TierChances,
=======
		GeoLocation:       coqc.geoLocation,
>>>>>>> 562bb293
	}

	coqc.queueSender.appendQueue(optimizerQoSReportToSend)
	return optimizerQoSReportToSend
}

func (coqc *ConsumerOptimizerQoSClient) getReportsFromOptimizers() []OptimizerQoSReportToSend {
	coqc.lock.RLock() // we only read from the maps here
	defer coqc.lock.RUnlock()

	ignoredProviders := map[string]struct{}{}
	cu := uint64(10)
	requestedBlock := spectypes.LATEST_BLOCK

	currentEpoch := coqc.currentEpoch.Load()
	reportsToSend := []OptimizerQoSReportToSend{}
	for chainId, optimizer := range coqc.optimizers {
		providersMap, ok := coqc.chainIdToProviderToEpochToStake[chainId]
		if !ok {
			continue
		}

		reports := optimizer.CalculateQoSScoresForMetrics(maps.Keys(providersMap), ignoredProviders, cu, requestedBlock)
		for _, report := range reports {
			reportsToSend = append(reportsToSend, coqc.appendOptimizerQoSReport(report, chainId, currentEpoch))
		}
	}

	return reportsToSend
}

func (coqc *ConsumerOptimizerQoSClient) SetReportsToSend(reports []OptimizerQoSReportToSend) {
	coqc.lock.Lock()
	defer coqc.lock.Unlock()
	coqc.reportsToSend = reports
}

func (coqc *ConsumerOptimizerQoSClient) GetReportsToSend() []OptimizerQoSReportToSend {
	coqc.lock.RLock()
	defer coqc.lock.RUnlock()
	return coqc.reportsToSend
}

func (coqc *ConsumerOptimizerQoSClient) StartOptimizersQoSReportsCollecting(ctx context.Context, samplingInterval time.Duration) {
	if coqc == nil {
		return
	}

	utils.LavaFormatTrace("Starting ConsumerOptimizerQoSClient reports collecting")
	go func() {
		for {
			select {
			case <-ctx.Done():
				utils.LavaFormatTrace("ConsumerOptimizerQoSClient context done")
				return
			case <-time.After(samplingInterval):
				coqc.SetReportsToSend(coqc.getReportsFromOptimizers())
			}
		}
	}()
}

func (coqc *ConsumerOptimizerQoSClient) RegisterOptimizer(optimizer OptimizerInf, chainId string) {
	if coqc == nil {
		return
	}

	coqc.lock.Lock()
	defer coqc.lock.Unlock()

	if _, found := coqc.optimizers[chainId]; found {
		utils.LavaFormatWarning("Optimizer already registered for chain", nil, utils.LogAttr("chainId", chainId))
		return
	}

	coqc.optimizers[chainId] = optimizer
}

func (coqc *ConsumerOptimizerQoSClient) incrementStoreCounter(store map[string]map[string]uint64, chainId, providerAddress string) {
	// must be called under write lock
	if coqc == nil {
		return
	}

	providersMap, found := store[chainId]
	if !found {
		store[chainId] = map[string]uint64{providerAddress: 1}
		return
	}

	count, found := providersMap[providerAddress]
	if !found {
		store[chainId][providerAddress] = 1
		return
	}

	store[chainId][providerAddress] = count + 1
}

func (coqc *ConsumerOptimizerQoSClient) SetRelaySentToProvider(providerAddress string, chainId string) {
	if coqc == nil {
		return
	}

	coqc.lock.Lock()
	defer coqc.lock.Unlock()

	coqc.incrementStoreCounter(coqc.chainIdToProviderToRelaysCount, chainId, providerAddress)
}

func (coqc *ConsumerOptimizerQoSClient) SetNodeErrorToProvider(providerAddress string, chainId string) {
	if coqc == nil {
		return
	}

	coqc.lock.Lock()
	defer coqc.lock.Unlock()

	coqc.incrementStoreCounter(coqc.chainIdToProviderToNodeErrorsCount, chainId, providerAddress)
}

func (coqc *ConsumerOptimizerQoSClient) setProviderStake(chainId, providerAddress string, epoch uint64, stake int64) {
	// must be called under write lock
	coqc.currentEpoch.Store(epoch)

	providersMap, found := coqc.chainIdToProviderToEpochToStake[chainId]
	if !found {
		coqc.chainIdToProviderToEpochToStake[chainId] = map[string]map[uint64]int64{providerAddress: {epoch: stake}}
		return
	}

	epochMap, found := providersMap[providerAddress]
	if !found {
		coqc.chainIdToProviderToEpochToStake[chainId][providerAddress] = map[uint64]int64{epoch: stake}
		return
	}

	epochMap[epoch] = stake
}

func (coqc *ConsumerOptimizerQoSClient) UpdatePairingListStake(stakeMap map[string]int64, chainId string, epoch uint64) {
	if coqc == nil {
		return
	}

	coqc.lock.Lock()
	defer coqc.lock.Unlock()

	for providerAddr, stake := range stakeMap {
		coqc.setProviderStake(chainId, providerAddr, epoch, stake)
	}
}<|MERGE_RESOLUTION|>--- conflicted
+++ resolved
@@ -59,11 +59,8 @@
 	Epoch             uint64    `json:"epoch"`
 	ProviderStake     int64     `json:"provider_stake"`
 	EntryIndex        int       `json:"entry_index"`
-<<<<<<< HEAD
 	TierChances       string    `json:"tier_chances"`
-=======
 	GeoLocation       uint64    `json:"geo_location"`
->>>>>>> 562bb293
 }
 
 func (oqosr OptimizerQoSReportToSend) String() string {
@@ -153,11 +150,8 @@
 		Epoch:             epoch,
 		NodeErrorRate:     coqc.calculateNodeErrorRate(chainId, report.ProviderAddress),
 		ProviderStake:     coqc.getProviderChainStake(chainId, report.ProviderAddress, epoch),
-<<<<<<< HEAD
 		TierChances:       report.TierChances,
-=======
 		GeoLocation:       coqc.geoLocation,
->>>>>>> 562bb293
 	}
 
 	coqc.queueSender.appendQueue(optimizerQoSReportToSend)
