--- conflicted
+++ resolved
@@ -21,18 +21,10 @@
 )
 
 type ConsumerOptimizerQoSClient struct {
-<<<<<<< HEAD
-	consumerOrigin        string
-	queueSender           *QueueSender
-	queueSenderRefactored *QueueSender
-	optimizers            map[string]OptimizerInf // keys are chain ids
-	optimizersRefactored  map[string]OptimizerInf // keys are chain ids
-=======
 	consumerHostname string
 	consumerAddress  string
 	queueSender      *QueueSender
 	optimizers       map[string]OptimizerInf // keys are chain ids
->>>>>>> 8fe023d1
 	// keys are chain ids, values are maps with provider addresses as keys
 	chainIdToProviderToRelaysCount     map[string]map[string]uint64
 	chainIdToProviderToNodeErrorsCount map[string]map[string]uint64
@@ -81,11 +73,7 @@
 	CalculateQoSScoresForMetrics(allAddresses []string, ignoredProviders map[string]struct{}, cu uint64, requestedBlock int64) []*OptimizerQoSReport
 }
 
-<<<<<<< HEAD
-func NewConsumerOptimizerQoSClient(endpointAddress string, endpointAddressRefactor string, interval ...time.Duration) *ConsumerOptimizerQoSClient {
-=======
 func NewConsumerOptimizerQoSClient(consumerAddress, endpointAddress string, interval ...time.Duration) *ConsumerOptimizerQoSClient {
->>>>>>> 8fe023d1
 	hostname, err := os.Hostname()
 	if err != nil {
 		utils.LavaFormatWarning("Error while getting hostname for ConsumerOptimizerQoSClient", err)
@@ -95,9 +83,7 @@
 		consumerHostname:                   hostname,
 		consumerAddress:                    consumerAddress,
 		queueSender:                        NewQueueSender(endpointAddress, "ConsumerOptimizerQoS", nil, interval...),
-		queueSenderRefactored:              NewQueueSender(endpointAddressRefactor, "ConsumerOptimizerQoSRefactored", nil, interval...),
 		optimizers:                         map[string]OptimizerInf{},
-		optimizersRefactored:               map[string]OptimizerInf{},
 		chainIdToProviderToRelaysCount:     map[string]map[string]uint64{},
 		chainIdToProviderToNodeErrorsCount: map[string]map[string]uint64{},
 		chainIdToProviderToEpochToStake:    map[string]map[string]map[uint64]int64{},
@@ -168,33 +154,7 @@
 	return optimizerQoSReportToSend
 }
 
-<<<<<<< HEAD
-func (coqc *ConsumerOptimizerQoSClient) appendOptimizerQoSReportRefactored(report *OptimizerQoSReport, chainId string, epoch uint64) {
-	// must be called under read lock
-
-	optimizerQoSReportToSend := optimizerQoSReportToSend{
-		Timestamp:         time.Now(),
-		ConsumerOrigin:    coqc.consumerOrigin,
-		SyncScore:         report.SyncScore,
-		AvailabilityScore: report.AvailabilityScore,
-		LatencyScore:      report.LatencyScore,
-		GenericScore:      report.GenericScore,
-		ProviderAddress:   report.ProviderAddress,
-		EntryIndex:        report.EntryIndex,
-		ChainId:           chainId,
-		Epoch:             epoch,
-		NodeErrorRate:     coqc.calculateNodeErrorRate(chainId, report.ProviderAddress),
-		ProviderStake:     coqc.getProviderChainStake(chainId, report.ProviderAddress, epoch),
-		TierChances:       report.TierChances,
-	}
-
-	coqc.queueSenderRefactored.appendQueue(optimizerQoSReportToSend)
-}
-
-func (coqc *ConsumerOptimizerQoSClient) getReportsFromOptimizers() {
-=======
 func (coqc *ConsumerOptimizerQoSClient) getReportsFromOptimizers() []OptimizerQoSReportToSend {
->>>>>>> 8fe023d1
 	coqc.lock.RLock() // we only read from the maps here
 	defer coqc.lock.RUnlock()
 
@@ -215,20 +175,7 @@
 			reportsToSend = append(reportsToSend, coqc.appendOptimizerQoSReport(report, chainId, currentEpoch))
 		}
 	}
-<<<<<<< HEAD
-
-	for chainId, optimizer := range coqc.optimizersRefactored {
-		providersMap, ok := coqc.chainIdToProviderToEpochToStake[chainId]
-		if !ok {
-			continue
-		}
-
-		reports := optimizer.CalculateQoSScoresForMetrics(maps.Keys(providersMap), ignoredProviders, cu, requestedBlock)
-		for _, report := range reports {
-			coqc.appendOptimizerQoSReportRefactored(report, chainId, currentEpoch)
-		}
-	}
-=======
+
 	return reportsToSend
 }
 
@@ -242,7 +189,6 @@
 	coqc.lock.RLock()
 	defer coqc.lock.RUnlock()
 	return coqc.reportsToSend
->>>>>>> 8fe023d1
 }
 
 func (coqc *ConsumerOptimizerQoSClient) StartOptimizersQoSReportsCollecting(ctx context.Context, samplingInterval time.Duration) {
@@ -280,22 +226,6 @@
 	coqc.optimizers[chainId] = optimizer
 }
 
-func (coqc *ConsumerOptimizerQoSClient) RegisterOptimizerRefactored(optimizer OptimizerInf, chainId string) {
-	if coqc == nil {
-		return
-	}
-
-	coqc.lock.Lock()
-	defer coqc.lock.Unlock()
-
-	if _, found := coqc.optimizersRefactored[chainId]; found {
-		utils.LavaFormatWarning("Optimizer refactored already registered for chain", nil, utils.LogAttr("chainId", chainId))
-		return
-	}
-
-	coqc.optimizersRefactored[chainId] = optimizer
-}
-
 func (coqc *ConsumerOptimizerQoSClient) incrementStoreCounter(store map[string]map[string]uint64, chainId, providerAddress string) {
 	// must be called under write lock
 	if coqc == nil {
