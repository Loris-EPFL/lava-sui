package metrics

import (
	"encoding/json"
	"fmt"
	"net/http"
	"sync"
	"sync/atomic"
	"time"

	"github.com/lavanet/lava/v4/utils"
	scoreutils "github.com/lavanet/lava/v4/utils/score"
	pairingtypes "github.com/lavanet/lava/v4/x/pairing/types"
	"github.com/prometheus/client_golang/prometheus"
	"github.com/prometheus/client_golang/prometheus/promhttp"
)

const (
	WsDisconnectionReasonConsumer = "consumer-disconnect"
	WsDisconnectionReasonProvider = "provider-disconnect"
	WsDisconnectionReasonUser     = "user-disconnect"
)

type LatencyTracker struct {
	AverageLatency time.Duration // in nano seconds (time.Since result)
	TotalRequests  int
}

func (lt *LatencyTracker) AddLatency(latency time.Duration) {
	lt.TotalRequests++
	weight := 1.0 / float64(lt.TotalRequests)
	// Calculate the weighted average of the current average latency and the new latency
	lt.AverageLatency = time.Duration(float64(lt.AverageLatency)*(1-weight) + float64(latency)*weight)
}

type ConsumerMetricsManager struct {
	totalCURequestedMetric                      *prometheus.CounterVec
	totalRelaysRequestedMetric                  *prometheus.CounterVec
	totalErroredMetric                          *prometheus.CounterVec
	totalNodeErroredMetric                      *prometheus.CounterVec
	totalNodeErroredRecoveredSuccessfullyMetric *prometheus.CounterVec
	totalNodeErroredRecoveryAttemptsMetric      *prometheus.CounterVec
	totalRelaysSentToProvidersMetric            *prometheus.CounterVec
	totalRelaysSentByNewBatchTickerMetric       *prometheus.CounterVec
	totalWsSubscriptionRequestsMetric           *prometheus.CounterVec
	totalFailedWsSubscriptionRequestsMetric     *prometheus.CounterVec
	totalWsSubscriptionDissconnectMetric        *prometheus.CounterVec
	totalDuplicatedWsSubscriptionRequestsMetric *prometheus.CounterVec
	totalLoLSuccessMetric                       prometheus.Counter
	totalLoLErrorsMetric                        prometheus.Counter
	totalWebSocketConnectionsActive             *prometheus.GaugeVec
	blockMetric                                 *prometheus.GaugeVec
	latencyMetric                               *prometheus.GaugeVec
	qosMetric                                   *prometheus.GaugeVec
	qosExcellenceMetric                         *prometheus.GaugeVec
	LatestBlockMetric                           *prometheus.GaugeVec
	LatestProviderRelay                         *prometheus.GaugeVec
	virtualEpochMetric                          *prometheus.GaugeVec
	apiMethodCalls                              *prometheus.GaugeVec
	endpointsHealthChecksOkMetric               prometheus.Gauge
	endpointsHealthChecksOk                     uint64
	lock                                        sync.Mutex
	protocolVersionMetric                       *prometheus.GaugeVec
	providerRelays                              map[string]uint64
	addMethodsApiGauge                          bool
	averageLatencyPerChain                      map[string]*LatencyTracker // key == chain Id + api interface
	averageLatencyMetric                        *prometheus.GaugeVec
	relayProcessingLatencyBeforeProvider        *prometheus.GaugeVec
	relayProcessingLatencyAfterProvider         *prometheus.GaugeVec
	averageProcessingLatency                    map[string]*LatencyTracker
<<<<<<< HEAD

	// optimizer metrics
	optimizerProviderScore        *prometheus.GaugeVec
	optimizerProviderLatency      *prometheus.GaugeVec
	optimizerProviderSync         *prometheus.GaugeVec
	optimizerProviderAvailability *prometheus.GaugeVec
	optimizerProviderTier         *prometheus.GaugeVec
	optimizerTierChance           *prometheus.GaugeVec

	// refactored optimizer metrics
	optimizerRefactorProviderScore        *prometheus.GaugeVec
	optimizerRefactorProviderLatency      *prometheus.GaugeVec
	optimizerRefactorProviderSync         *prometheus.GaugeVec
	optimizerRefactorProviderAvailability *prometheus.GaugeVec
	optimizerRefactorProviderTier         *prometheus.GaugeVec
	optimizerRefactorTierChance           *prometheus.GaugeVec
=======
	consumerOptimizerQoSClient                  *ConsumerOptimizerQoSClient
>>>>>>> 8fe023d1
}

type ConsumerMetricsManagerOptions struct {
	NetworkAddress             string
	AddMethodsApiGauge         bool
	EnableQoSListener          bool
	ConsumerOptimizerQoSClient *ConsumerOptimizerQoSClient
}

func NewConsumerMetricsManager(options ConsumerMetricsManagerOptions) *ConsumerMetricsManager {
	if options.NetworkAddress == DisabledFlagOption {
		utils.LavaFormatWarning("prometheus endpoint inactive, option is disabled", nil)
		return nil
	}

	totalCURequestedMetric := prometheus.NewCounterVec(prometheus.CounterOpts{
		Name: "lava_consumer_total_cu_requested",
		Help: "The total number of CUs requested by the consumer over time.",
	}, []string{"spec", "apiInterface"})

	// Create a new GaugeVec metric to represent the TotalRelaysServiced over time.
	totalRelaysRequestedMetric := prometheus.NewCounterVec(prometheus.CounterOpts{
		Name: "lava_consumer_total_relays_serviced",
		Help: "The total number of relays serviced by the consumer over time.",
	}, []string{"spec", "apiInterface"})

	totalRelaysSentByNewBatchTickerMetric := prometheus.NewCounterVec(prometheus.CounterOpts{
		Name: "lava_consumer_total_relays_sent_by_batch_ticker",
		Help: "The total number of relays sent by the batch ticker",
	}, []string{"spec", "apiInterface"})

	// Create a new GaugeVec metric to represent the TotalErrored over time.
	totalErroredMetric := prometheus.NewCounterVec(prometheus.CounterOpts{
		Name: "lava_consumer_total_errored",
		Help: "The total number of errors encountered by the consumer over time.",
	}, []string{"spec", "apiInterface"})

	totalWsSubscriptionRequestsMetric := prometheus.NewCounterVec(prometheus.CounterOpts{
		Name: "lava_consumer_total_ws_subscription_requests",
		Help: "The total number of websocket subscription requests over time per chain id per api interface.",
	}, []string{"spec", "apiInterface"})

	totalFailedWsSubscriptionRequestsMetric := prometheus.NewCounterVec(prometheus.CounterOpts{
		Name: "lava_consumer_total_failed_ws_subscription_requests",
		Help: "The total number of failed websocket subscription requests over time per chain id per api interface.",
	}, []string{"spec", "apiInterface"})

	totalDuplicatedWsSubscriptionRequestsMetric := prometheus.NewCounterVec(prometheus.CounterOpts{
		Name: "lava_consumer_total_duplicated_ws_subscription_requests",
		Help: "The total number of duplicated webscket subscription requests over time per chain id per api interface.",
	}, []string{"spec", "apiInterface"})

	totalLoLSuccessMetric := prometheus.NewCounter(prometheus.CounterOpts{
		Name: "lava_consumer_total_lol_successes",
		Help: "The total number of requests sent to lava over lava successfully",
	})

	totalLoLErrorsMetric := prometheus.NewCounter(prometheus.CounterOpts{
		Name: "lava_consumer_total_lol_errors",
		Help: "The total number of requests sent to lava over lava and failed",
	})

	totalWebSocketConnectionsActive := prometheus.NewGaugeVec(prometheus.GaugeOpts{
		Name: "lava_consumer_total_websocket_connections_active",
		Help: "The total number of currently active websocket connections with users",
	}, []string{"spec", "apiInterface"})

	totalWsSubscriptionDissconnectMetric := prometheus.NewCounterVec(prometheus.CounterOpts{
		Name: "lava_consumer_total_ws_subscription_disconnect",
		Help: "The total number of websocket subscription disconnects over time per chain id per api interface per dissconnect reason.",
	}, []string{"spec", "apiInterface", "dissconectReason"})

	blockMetric := prometheus.NewGaugeVec(prometheus.GaugeOpts{
		Name: "lava_latest_block",
		Help: "The latest block measured",
	}, []string{"spec"})

	latencyMetric := prometheus.NewGaugeVec(prometheus.GaugeOpts{
		Name: "lava_consumer_latency_for_request",
		Help: "The latency of requests requested by the consumer over time.",
	}, []string{"spec", "apiInterface"})

	qosMetric := prometheus.NewGaugeVec(prometheus.GaugeOpts{
		Name: "lava_consumer_qos_metrics",
		Help: "The QOS metrics per provider for current epoch for the session with the most relays.",
	}, []string{"spec", "apiInterface", "provider_address", "qos_metric"})

	qosExcellenceMetric := prometheus.NewGaugeVec(prometheus.GaugeOpts{
		Name: "lava_consumer_qos_excellence_metrics",
		Help: "The QOS metrics per provider excellence",
	}, []string{"spec", "provider_address", "qos_metric"})

	latestBlockMetric := prometheus.NewGaugeVec(prometheus.GaugeOpts{
		Name: "lava_consumer_latest_provider_block",
		Help: "The latest block reported by provider",
	}, []string{"spec", "provider_address", "apiInterface"})

	latestProviderRelay := prometheus.NewGaugeVec(prometheus.GaugeOpts{
		Name: "lava_consumer_latest_provider_relay_time",
		Help: "The latest time we sent a relay to provider",
	}, []string{"spec", "provider_address", "apiInterface"})

	virtualEpochMetric := prometheus.NewGaugeVec(prometheus.GaugeOpts{
		Name: "virtual_epoch",
		Help: "The current virtual epoch measured",
	}, []string{"spec"})

	endpointsHealthChecksOkMetric := prometheus.NewGauge(prometheus.GaugeOpts{
		Name: "lava_consumer_overall_health",
		Help: "At least one endpoint is healthy",
	})

	apiSpecificsMetric := prometheus.NewGaugeVec(prometheus.GaugeOpts{
		Name: "lava_consumer_api_specifics",
		Help: "api usage specifics",
	}, []string{"spec", "apiInterface", "method"})

	endpointsHealthChecksOkMetric.Set(1)
	protocolVersionMetric := prometheus.NewGaugeVec(prometheus.GaugeOpts{
		Name: "lava_consumer_protocol_version",
		Help: "The current running lavap version for the process. major := version / 1000000, minor := (version / 1000) % 1000, patch := version % 1000",
	}, []string{"version"})

	averageLatencyMetric := prometheus.NewGaugeVec(prometheus.GaugeOpts{
		Name: "lava_consumer_average_latency_in_milliseconds",
		Help: "average latency per chain id per api interface",
	}, []string{"spec", "apiInterface"})

	totalRelaysSentToProvidersMetric := prometheus.NewCounterVec(prometheus.CounterOpts{
		Name: "lava_consumer_total_relays_sent_to_providers",
		Help: "The total number of relays sent to providers",
	}, []string{"spec", "apiInterface"})

	totalNodeErroredMetric := prometheus.NewCounterVec(prometheus.CounterOpts{
		Name: "lava_consumer_total_node_errors_received_from_providers",
		Help: "The total number of relays sent to providers and returned a node error",
	}, []string{"spec", "apiInterface"})

	totalNodeErroredRecoveredSuccessfullyMetric := prometheus.NewCounterVec(prometheus.CounterOpts{
		Name: "lava_consumer_total_node_errors_recovered_successfully",
		Help: "The total number of node errors that managed to recover using a retry",
	}, []string{"spec", "apiInterface", "attempt"})

	totalNodeErroredRecoveryAttemptsMetric := prometheus.NewCounterVec(prometheus.CounterOpts{
		Name: "lava_consumer_total_node_errors_recovery_attempts",
		Help: "The total number of retries sent due to retry mechanism",
	}, []string{"spec", "apiInterface"})

	relayProcessingLatencyBeforeProvider := prometheus.NewGaugeVec(prometheus.GaugeOpts{
		Name: "lava_relay_processing_latency_before_provider_in_micro_seconds",
		Help: "average latency of processing a successful relay before it is sent to the provider in µs (10^6)",
	}, []string{"spec", "apiInterface"})

	relayProcessingLatencyAfterProvider := prometheus.NewGaugeVec(prometheus.GaugeOpts{
		Name: "lava_relay_processing_latency_after_provider_in_micro_seconds",
		Help: "average latency of processing a successful relay after it is received from the provider in µs (10^6)",
	}, []string{"spec", "apiInterface"})

	optimizerProviderScore := prometheus.NewGaugeVec(prometheus.GaugeOpts{
		Name: "lava_consumer_optimizer_provider_score",
		Help: "[Optimizer] The total score of a provider",
	}, []string{"spec", "api_interface", "provider_address", "epoch"})

	optimizerProviderLatency := prometheus.NewGaugeVec(prometheus.GaugeOpts{
		Name: "lava_consumer_optimizer_provider_latency",
		Help: "[Optimizer] The latency of a provider",
	}, []string{"spec", "api_interface", "provider_address", "epoch"})

	optimizerProviderSync := prometheus.NewGaugeVec(prometheus.GaugeOpts{
		Name: "lava_consumer_optimizer_provider_sync",
		Help: "[Optimizer] The sync of a provider",
	}, []string{"spec", "api_interface", "provider_address", "epoch"})

	optimizerProviderAvailability := prometheus.NewGaugeVec(prometheus.GaugeOpts{
		Name: "lava_consumer_optimizer_provider_availability",
		Help: "[Optimizer] The availability of a provider",
	}, []string{"spec", "api_interface", "provider_address", "epoch"})

	optimizerProviderTier := prometheus.NewGaugeVec(prometheus.GaugeOpts{
		Name: "lava_consumer_optimizer_provider_tier",
		Help: "[Optimizer] The tier of a provider",
	}, []string{"spec", "api_interface", "provider_address", "epoch"})

	optimizerTierChance := prometheus.NewGaugeVec(prometheus.GaugeOpts{
		Name: "lava_consumer_optimizer_provider_tiers_chances",
		Help: "[Optimizer] The chances of a tier being selected by the optimizer",
	}, []string{"spec", "api_interface", "tier", "epoch"})

	//

	optimizerRefactorProviderScore := prometheus.NewGaugeVec(prometheus.GaugeOpts{
		Name: "lava_consumer_optimizer_refactor_provider_score",
		Help: "[Optimizer Refactor] The total score of a provider",
	}, []string{"spec", "api_interface", "provider_address", "epoch"})

	optimizerRefactorProviderLatency := prometheus.NewGaugeVec(prometheus.GaugeOpts{
		Name: "lava_consumer_optimizer_refactor_provider_latency",
		Help: "[Optimizer Refactor] The latency of a provider",
	}, []string{"spec", "api_interface", "provider_address", "epoch"})

	optimizerRefactorProviderSync := prometheus.NewGaugeVec(prometheus.GaugeOpts{
		Name: "lava_consumer_optimizer_refactor_provider_sync",
		Help: "[Optimizer Refactor] The sync of a provider",
	}, []string{"spec", "api_interface", "provider_address", "epoch"})

	optimizerRefactorProviderAvailability := prometheus.NewGaugeVec(prometheus.GaugeOpts{
		Name: "lava_consumer_optimizer_refactor_provider_availability",
		Help: "[Optimizer Refactor] The availability of a provider",
	}, []string{"spec", "api_interface", "provider_address", "epoch"})

	optimizerRefactorProviderTier := prometheus.NewGaugeVec(prometheus.GaugeOpts{
		Name: "lava_consumer_optimizer_refactor_provider_tier",
		Help: "[Optimizer Refactor] The tier of a provider",
	}, []string{"spec", "api_interface", "provider_address", "epoch"})

	optimizerRefactorTierChance := prometheus.NewGaugeVec(prometheus.GaugeOpts{
		Name: "lava_consumer_optimizer_refactor_provider_tiers_chances",
		Help: "[Optimizer Refactor] The chances of a tier being selected by the optimizer",
	}, []string{"spec", "api_interface", "tier", "epoch"})

	// Register the metrics with the Prometheus registry.
	prometheus.MustRegister(totalCURequestedMetric)
	prometheus.MustRegister(totalRelaysRequestedMetric)
	prometheus.MustRegister(totalErroredMetric)
	prometheus.MustRegister(blockMetric)
	prometheus.MustRegister(latencyMetric)
	prometheus.MustRegister(qosMetric)
	prometheus.MustRegister(qosExcellenceMetric)
	prometheus.MustRegister(latestBlockMetric)
	prometheus.MustRegister(latestProviderRelay)
	prometheus.MustRegister(virtualEpochMetric)
	prometheus.MustRegister(endpointsHealthChecksOkMetric)
	prometheus.MustRegister(protocolVersionMetric)
	prometheus.MustRegister(totalRelaysSentByNewBatchTickerMetric)
	prometheus.MustRegister(totalWebSocketConnectionsActive)
	prometheus.MustRegister(apiSpecificsMetric)
	prometheus.MustRegister(averageLatencyMetric)
	prometheus.MustRegister(totalRelaysSentToProvidersMetric)
	prometheus.MustRegister(totalNodeErroredMetric)
	prometheus.MustRegister(totalNodeErroredRecoveredSuccessfullyMetric)
	prometheus.MustRegister(totalNodeErroredRecoveryAttemptsMetric)
	prometheus.MustRegister(relayProcessingLatencyBeforeProvider)
	prometheus.MustRegister(relayProcessingLatencyAfterProvider)
	prometheus.MustRegister(totalWsSubscriptionRequestsMetric)
	prometheus.MustRegister(totalFailedWsSubscriptionRequestsMetric)
	prometheus.MustRegister(totalDuplicatedWsSubscriptionRequestsMetric)
	prometheus.MustRegister(totalWsSubscriptionDissconnectMetric)
<<<<<<< HEAD
	prometheus.MustRegister(optimizerProviderScore)
	prometheus.MustRegister(optimizerProviderLatency)
	prometheus.MustRegister(optimizerProviderSync)
	prometheus.MustRegister(optimizerProviderAvailability)
	prometheus.MustRegister(optimizerProviderTier)
	prometheus.MustRegister(optimizerTierChance)
	prometheus.MustRegister(optimizerRefactorProviderScore)
	prometheus.MustRegister(optimizerRefactorProviderLatency)
	prometheus.MustRegister(optimizerRefactorProviderSync)
	prometheus.MustRegister(optimizerRefactorProviderAvailability)
	prometheus.MustRegister(optimizerRefactorProviderTier)
	prometheus.MustRegister(optimizerRefactorTierChance)
=======
	prometheus.MustRegister(totalLoLSuccessMetric)
	prometheus.MustRegister(totalLoLErrorsMetric)
>>>>>>> 8fe023d1

	consumerMetricsManager := &ConsumerMetricsManager{
		totalCURequestedMetric:                      totalCURequestedMetric,
		totalRelaysRequestedMetric:                  totalRelaysRequestedMetric,
		totalWsSubscriptionRequestsMetric:           totalWsSubscriptionRequestsMetric,
		totalFailedWsSubscriptionRequestsMetric:     totalFailedWsSubscriptionRequestsMetric,
		totalDuplicatedWsSubscriptionRequestsMetric: totalDuplicatedWsSubscriptionRequestsMetric,
		totalWsSubscriptionDissconnectMetric:        totalWsSubscriptionDissconnectMetric,
		totalWebSocketConnectionsActive:             totalWebSocketConnectionsActive,
		totalErroredMetric:                          totalErroredMetric,
		blockMetric:                                 blockMetric,
		latencyMetric:                               latencyMetric,
		qosMetric:                                   qosMetric,
		qosExcellenceMetric:                         qosExcellenceMetric,
		LatestBlockMetric:                           latestBlockMetric,
		LatestProviderRelay:                         latestProviderRelay,
		providerRelays:                              map[string]uint64{},
		averageLatencyPerChain:                      map[string]*LatencyTracker{},
		virtualEpochMetric:                          virtualEpochMetric,
		endpointsHealthChecksOkMetric:               endpointsHealthChecksOkMetric,
		endpointsHealthChecksOk:                     1,
		protocolVersionMetric:                       protocolVersionMetric,
		averageLatencyMetric:                        averageLatencyMetric,
		totalRelaysSentByNewBatchTickerMetric:       totalRelaysSentByNewBatchTickerMetric,
		apiMethodCalls:                              apiSpecificsMetric,
		addMethodsApiGauge:                          options.AddMethodsApiGauge,
		totalNodeErroredMetric:                      totalNodeErroredMetric,
		totalNodeErroredRecoveredSuccessfullyMetric: totalNodeErroredRecoveredSuccessfullyMetric,
		totalNodeErroredRecoveryAttemptsMetric:      totalNodeErroredRecoveryAttemptsMetric,
		totalRelaysSentToProvidersMetric:            totalRelaysSentToProvidersMetric,
		relayProcessingLatencyBeforeProvider:        relayProcessingLatencyBeforeProvider,
		relayProcessingLatencyAfterProvider:         relayProcessingLatencyAfterProvider,
		averageProcessingLatency:                    map[string]*LatencyTracker{},
<<<<<<< HEAD

		optimizerProviderScore:        optimizerProviderScore,
		optimizerProviderLatency:      optimizerProviderLatency,
		optimizerProviderSync:         optimizerProviderSync,
		optimizerProviderAvailability: optimizerProviderAvailability,
		optimizerProviderTier:         optimizerProviderTier,
		optimizerTierChance:           optimizerTierChance,

		optimizerRefactorProviderScore:        optimizerRefactorProviderScore,
		optimizerRefactorProviderLatency:      optimizerRefactorProviderLatency,
		optimizerRefactorProviderSync:         optimizerRefactorProviderSync,
		optimizerRefactorProviderAvailability: optimizerRefactorProviderAvailability,
		optimizerRefactorProviderTier:         optimizerRefactorProviderTier,
		optimizerRefactorTierChance:           optimizerRefactorTierChance,
=======
		totalLoLSuccessMetric:                       totalLoLSuccessMetric,
		totalLoLErrorsMetric:                        totalLoLErrorsMetric,
		consumerOptimizerQoSClient:                  options.ConsumerOptimizerQoSClient,
>>>>>>> 8fe023d1
	}

	http.Handle("/metrics", promhttp.Handler())
	http.HandleFunc("/provider_optimizer_metrics", func(w http.ResponseWriter, r *http.Request) {
		if r.Method != http.MethodGet {
			http.Error(w, "Method not allowed", http.StatusMethodNotAllowed)
			return
		}
		reports := consumerMetricsManager.consumerOptimizerQoSClient.GetReportsToSend()
		jsonData, err := json.Marshal(reports)
		if err != nil {
			http.Error(w, err.Error(), http.StatusInternalServerError)
			return
		}
		w.Header().Set("Content-Type", "application/json")
		w.Write(jsonData)
	})

	overallHealthHandler := func(w http.ResponseWriter, r *http.Request) {
		statusCode := http.StatusOK
		message := "Healthy"
		if atomic.LoadUint64(&consumerMetricsManager.endpointsHealthChecksOk) == 0 {
			statusCode = http.StatusServiceUnavailable
			message = "Unhealthy"
		}

		w.WriteHeader(statusCode)
		w.Write([]byte(message))
	}

	// Backward compatibility - old path for health check alongside new path
	http.HandleFunc("/metrics/overall-health", overallHealthHandler) // New
	http.HandleFunc("/metrics/health-overall", overallHealthHandler) // Old

	go func() {
		utils.LavaFormatInfo("prometheus endpoint listening", utils.Attribute{Key: "Listen Address", Value: options.NetworkAddress})
		http.ListenAndServe(options.NetworkAddress, nil)
	}()

	return consumerMetricsManager
}

func (pme *ConsumerMetricsManager) SetRelaySentToProviderMetric(chainId string, apiInterface string) {
	if pme == nil {
		return
	}
	pme.totalRelaysSentToProvidersMetric.WithLabelValues(chainId, apiInterface).Inc()
}

func (pme *ConsumerMetricsManager) SetWebSocketConnectionActive(chainId string, apiInterface string, add bool) {
	if pme == nil {
		return
	}
	if add {
		pme.totalWebSocketConnectionsActive.WithLabelValues(chainId, apiInterface).Add(1)
	} else {
		pme.totalWebSocketConnectionsActive.WithLabelValues(chainId, apiInterface).Sub(1)
	}
}

func (pme *ConsumerMetricsManager) SetRelayNodeErrorMetric(chainId string, apiInterface string) {
	if pme == nil {
		return
	}
	pme.totalNodeErroredMetric.WithLabelValues(chainId, apiInterface).Inc()
}

func (pme *ConsumerMetricsManager) SetNodeErrorRecoveredSuccessfullyMetric(chainId string, apiInterface string, attempt string) {
	if pme == nil {
		return
	}
	pme.totalNodeErroredRecoveredSuccessfullyMetric.WithLabelValues(chainId, apiInterface, attempt).Inc()
}

func (pme *ConsumerMetricsManager) SetNodeErrorAttemptMetric(chainId string, apiInterface string) {
	if pme == nil {
		return
	}
	pme.totalNodeErroredRecoveryAttemptsMetric.WithLabelValues(chainId, apiInterface).Inc()
}

func (pme *ConsumerMetricsManager) SetBlock(block int64) {
	if pme == nil {
		return
	}
	pme.blockMetric.WithLabelValues("lava").Set(float64(block))
}

func (pme *ConsumerMetricsManager) SetRelayMetrics(relayMetric *RelayMetrics, err error) {
	if pme == nil {
		return
	}
	relayMetric.Success = err == nil
	pme.latencyMetric.WithLabelValues(relayMetric.ChainID, relayMetric.APIType).Set(float64(relayMetric.Latency))
	pme.totalCURequestedMetric.WithLabelValues(relayMetric.ChainID, relayMetric.APIType).Add(float64(relayMetric.ComputeUnits))
	pme.totalRelaysRequestedMetric.WithLabelValues(relayMetric.ChainID, relayMetric.APIType).Add(1)
	if pme.addMethodsApiGauge && relayMetric.ApiMethod != "" { // pme.addMethodsApiGauge never changes so its safe to read concurrently
		pme.apiMethodCalls.WithLabelValues(relayMetric.ChainID, relayMetric.APIType, relayMetric.ApiMethod).Add(1)
	}
	if !relayMetric.Success {
		pme.totalErroredMetric.WithLabelValues(relayMetric.ChainID, relayMetric.APIType).Add(1)
	}
}

func (pme *ConsumerMetricsManager) SetRelayProcessingLatencyBeforeProvider(latency time.Duration, chainId string, apiInterface string) {
	if pme == nil {
		return
	}
	key := pme.getKeyForProcessingLatency(chainId, apiInterface, "before")
	updatedLatency := pme.updateRelayProcessingLatency(latency, key)
	pme.relayProcessingLatencyBeforeProvider.WithLabelValues(chainId, apiInterface).Set(updatedLatency)
}

func (pme *ConsumerMetricsManager) SetRelayProcessingLatencyAfterProvider(latency time.Duration, chainId string, apiInterface string) {
	if pme == nil {
		return
	}
	key := pme.getKeyForProcessingLatency(chainId, apiInterface, "after")
	updatedLatency := pme.updateRelayProcessingLatency(latency, key)
	pme.relayProcessingLatencyAfterProvider.WithLabelValues(chainId, apiInterface).Set(updatedLatency)
}

func (pme *ConsumerMetricsManager) updateRelayProcessingLatency(latency time.Duration, key string) float64 {
	pme.lock.Lock()
	defer pme.lock.Unlock()

	currentLatency, ok := pme.averageProcessingLatency[key]
	if !ok {
		currentLatency = &LatencyTracker{AverageLatency: time.Duration(0), TotalRequests: 0}
	}
	currentLatency.AddLatency(latency)
	pme.averageProcessingLatency[key] = currentLatency
	return float64(currentLatency.AverageLatency.Microseconds())
}

func (pme *ConsumerMetricsManager) SetRelaySentByNewBatchTickerMetric(chainId string, apiInterface string) {
	if pme == nil {
		return
	}
	pme.totalRelaysSentByNewBatchTickerMetric.WithLabelValues(chainId, apiInterface).Inc()
}

func (pme *ConsumerMetricsManager) getKeyForAverageLatency(chainId string, apiInterface string) string {
	return chainId + apiInterface
}

func (pme *ConsumerMetricsManager) getKeyForProcessingLatency(chainId string, apiInterface string, header string) string {
	return header + "_" + chainId + "_" + apiInterface
}

func (pme *ConsumerMetricsManager) SetQOSMetrics(chainId string, apiInterface string, providerAddress string, qos *pairingtypes.QualityOfServiceReport, qosExcellence *pairingtypes.QualityOfServiceReport, latestBlock int64, relays uint64, relayLatency time.Duration, sessionSuccessful bool) {
	if pme == nil {
		return
	}
	pme.lock.Lock()
	defer pme.lock.Unlock()
	providerRelaysKey := providerAddress + apiInterface
	existingRelays, found := pme.providerRelays[providerRelaysKey]
	if found && existingRelays >= relays {
		// do not add Qos metrics there's another session with more statistics
		return
	}

	// calculate average latency on successful sessions only and not hanging apis (transactions etc..)
	if sessionSuccessful {
		averageLatencyKey := pme.getKeyForAverageLatency(chainId, apiInterface)
		existingLatency, foundExistingLatency := pme.averageLatencyPerChain[averageLatencyKey]
		if !foundExistingLatency {
			pme.averageLatencyPerChain[averageLatencyKey] = &LatencyTracker{}
			existingLatency = pme.averageLatencyPerChain[averageLatencyKey]
		}
		existingLatency.AddLatency(relayLatency)
		pme.averageLatencyMetric.WithLabelValues(chainId, apiInterface).Set(float64(existingLatency.AverageLatency.Milliseconds()))
	}

	pme.LatestProviderRelay.WithLabelValues(chainId, providerAddress, apiInterface).SetToCurrentTime()
	// update existing relays
	pme.providerRelays[providerRelaysKey] = relays
	setMetricsForQos := func(qosArg *pairingtypes.QualityOfServiceReport, metric *prometheus.GaugeVec, apiInterfaceArg string) {
		if qosArg == nil {
			return
		}
		availability, err := qosArg.Availability.Float64()
		if err == nil {
			if apiInterfaceArg == "" {
				metric.WithLabelValues(chainId, providerAddress, AvailabilityLabel).Set(availability)
			} else {
				metric.WithLabelValues(chainId, apiInterface, providerAddress, AvailabilityLabel).Set(availability)
			}
		}
		sync, err := qosArg.Sync.Float64()
		if err == nil {
			if apiInterfaceArg == "" {
				metric.WithLabelValues(chainId, providerAddress, SyncLabel).Set(sync)
			} else {
				metric.WithLabelValues(chainId, apiInterface, providerAddress, SyncLabel).Set(sync)
			}
		}
		latency, err := qosArg.Latency.Float64()
		if err == nil {
			if apiInterfaceArg == "" {
				metric.WithLabelValues(chainId, providerAddress, LatencyLabel).Set(latency)
			} else {
				metric.WithLabelValues(chainId, apiInterface, providerAddress, LatencyLabel).Set(latency)
			}
		}
	}
	setMetricsForQos(qos, pme.qosMetric, apiInterface)
	setMetricsForQos(qosExcellence, pme.qosExcellenceMetric, "") // it's one for all of them

	pme.LatestBlockMetric.WithLabelValues(chainId, providerAddress, apiInterface).Set(float64(latestBlock))
}

func (pme *ConsumerMetricsManager) SetVirtualEpoch(virtualEpoch uint64) {
	if pme == nil {
		return
	}
	pme.virtualEpochMetric.WithLabelValues("lava").Set(float64(virtualEpoch))
}

func (pme *ConsumerMetricsManager) UpdateHealthCheckStatus(status bool) {
	if pme == nil {
		return
	}
	var value float64 = 0
	if status {
		value = 1
	}
	pme.endpointsHealthChecksOkMetric.Set(value)
	atomic.StoreUint64(&pme.endpointsHealthChecksOk, uint64(value))
}

func (pme *ConsumerMetricsManager) ResetSessionRelatedMetrics() {
	if pme == nil {
		return
	}
	pme.lock.Lock()
	defer pme.lock.Unlock()
	pme.qosMetric.Reset()
	pme.qosExcellenceMetric.Reset()
	pme.providerRelays = map[string]uint64{}
}

func (pme *ConsumerMetricsManager) SetVersion(version string) {
	if pme == nil {
		return
	}
	SetVersionInner(pme.protocolVersionMetric, version)
}

func SetVersionInner(protocolVersionMetric *prometheus.GaugeVec, version string) {
	var major, minor, patch int
	_, err := fmt.Sscanf(version, "%d.%d.%d", &major, &minor, &patch)
	if err != nil {
		utils.LavaFormatError("Failed parsing version at metrics manager", err, utils.LogAttr("version", version))
		protocolVersionMetric.WithLabelValues("version").Set(0)
		return
	}
	combined := major*1000000 + minor*1000 + patch
	protocolVersionMetric.WithLabelValues("version").Set(float64(combined))
}

func (pme *ConsumerMetricsManager) SetWsSubscriptionRequestMetric(chainId string, apiInterface string) {
	if pme == nil {
		return
	}
	pme.totalWsSubscriptionRequestsMetric.WithLabelValues(chainId, apiInterface).Inc()
}

func (pme *ConsumerMetricsManager) SetFailedWsSubscriptionRequestMetric(chainId string, apiInterface string) {
	if pme == nil {
		return
	}
	pme.totalFailedWsSubscriptionRequestsMetric.WithLabelValues(chainId, apiInterface).Inc()
}

func (pme *ConsumerMetricsManager) SetDuplicatedWsSubscriptionRequestMetric(chainId string, apiInterface string) {
	if pme == nil {
		return
	}
	pme.totalDuplicatedWsSubscriptionRequestsMetric.WithLabelValues(chainId, apiInterface).Inc()
}

func (pme *ConsumerMetricsManager) SetWsSubscriptioDisconnectRequestMetric(chainId string, apiInterface string, disconnectReason string) {
	if pme == nil {
		return
	}
	pme.totalWsSubscriptionDissconnectMetric.WithLabelValues(chainId, apiInterface, disconnectReason).Inc()
}

<<<<<<< HEAD
func (pme *ConsumerMetricsManager) SetOptimizerProviderScoreMetric(chainId string, apiInterface string, providerAddress string, epoch uint64, scoreType string, refactored bool, score float64) {
	if pme == nil {
		return
	}

	switch scoreType {
	case scoreutils.LatencyScoreType_Refactor:
		if refactored {
			pme.optimizerRefactorProviderLatency.WithLabelValues(chainId, apiInterface, providerAddress, fmt.Sprintf("%d", epoch)).Set(score)
		} else {
			pme.optimizerProviderLatency.WithLabelValues(chainId, apiInterface, providerAddress, fmt.Sprintf("%d", epoch)).Set(score)
		}
	case scoreutils.SyncScoreType_Refactor:
		if refactored {
			pme.optimizerRefactorProviderSync.WithLabelValues(chainId, apiInterface, providerAddress, fmt.Sprintf("%d", epoch)).Set(score)
		} else {
			pme.optimizerProviderSync.WithLabelValues(chainId, apiInterface, providerAddress, fmt.Sprintf("%d", epoch)).Set(score)
		}
	case scoreutils.AvailabilityScoreType_Refactor:
		if refactored {
			pme.optimizerRefactorProviderAvailability.WithLabelValues(chainId, apiInterface, providerAddress, fmt.Sprintf("%d", epoch)).Set(score)
		} else {
			pme.optimizerProviderAvailability.WithLabelValues(chainId, apiInterface, providerAddress, fmt.Sprintf("%d", epoch)).Set(score)
		}
	case scoreutils.TotalScoreType_Refactor:
		if refactored {
			pme.optimizerRefactorProviderScore.WithLabelValues(chainId, apiInterface, providerAddress, fmt.Sprintf("%d", epoch)).Set(score)
		} else {
			pme.optimizerProviderScore.WithLabelValues(chainId, apiInterface, providerAddress, fmt.Sprintf("%d", epoch)).Set(score)
		}
	default:
		utils.LavaFormatError("Unknown score type", nil, utils.Attribute{Key: "scoreType", Value: scoreType})
	}
}

func (pme *ConsumerMetricsManager) SetOptimizerProviderTierMetric(chainId string, apiInterface string, providerAddress string, epoch uint64, refactored bool, tier int) {
	if pme == nil {
		return
	}
	if refactored {
		pme.optimizerRefactorProviderTier.WithLabelValues(chainId, apiInterface, providerAddress, fmt.Sprintf("%d", epoch)).Set(float64(tier))
	} else {
		pme.optimizerProviderTier.WithLabelValues(chainId, apiInterface, providerAddress, fmt.Sprintf("%d", epoch)).Set(float64(tier))
	}
}

func (pme *ConsumerMetricsManager) SetOptimizerTierChanceMetric(chainId string, apiInterface string, tier int, epoch uint64, refactored bool, chance float64) {
	if pme == nil {
		return
	}
	if refactored {
		pme.optimizerRefactorTierChance.WithLabelValues(chainId, apiInterface, fmt.Sprintf("%d", tier), fmt.Sprintf("%d", epoch)).Set(chance)
	} else {
		pme.optimizerTierChance.WithLabelValues(chainId, apiInterface, fmt.Sprintf("%d", tier), fmt.Sprintf("%d", epoch)).Set(chance)
	}
=======
func (pme *ConsumerMetricsManager) SetLoLResponse(success bool) {
	if pme == nil {
		return
	}
	if success {
		pme.totalLoLSuccessMetric.Inc()
	} else {
		pme.totalLoLErrorsMetric.Inc()
	}
}

func (pme *ConsumerMetricsManager) handleOptimizerQoS(w http.ResponseWriter, r *http.Request) {
	if r.Method != http.MethodPost {
		http.Error(w, "Method not allowed", http.StatusMethodNotAllowed)
		return
	}

	var report OptimizerQoSReportToSend
	if err := json.NewDecoder(r.Body).Decode(&report); err != nil {
		http.Error(w, "Invalid request body", http.StatusBadRequest)
		return
	}

	// Process the received QoS report here
	utils.LavaFormatDebug("Received QoS report",
		utils.LogAttr("provider", report.ProviderAddress),
		utils.LogAttr("chain_id", report.ChainId),
		utils.LogAttr("sync_score", report.SyncScore),
		utils.LogAttr("availability_score", report.AvailabilityScore),
		utils.LogAttr("latency_score", report.LatencyScore),
	)

	w.WriteHeader(http.StatusOK)
>>>>>>> 8fe023d1
}<|MERGE_RESOLUTION|>--- conflicted
+++ resolved
@@ -68,7 +68,7 @@
 	relayProcessingLatencyBeforeProvider        *prometheus.GaugeVec
 	relayProcessingLatencyAfterProvider         *prometheus.GaugeVec
 	averageProcessingLatency                    map[string]*LatencyTracker
-<<<<<<< HEAD
+	consumerOptimizerQoSClient                  *ConsumerOptimizerQoSClient
 
 	// optimizer metrics
 	optimizerProviderScore        *prometheus.GaugeVec
@@ -85,9 +85,6 @@
 	optimizerRefactorProviderAvailability *prometheus.GaugeVec
 	optimizerRefactorProviderTier         *prometheus.GaugeVec
 	optimizerRefactorTierChance           *prometheus.GaugeVec
-=======
-	consumerOptimizerQoSClient                  *ConsumerOptimizerQoSClient
->>>>>>> 8fe023d1
 }
 
 type ConsumerMetricsManagerOptions struct {
@@ -335,7 +332,6 @@
 	prometheus.MustRegister(totalFailedWsSubscriptionRequestsMetric)
 	prometheus.MustRegister(totalDuplicatedWsSubscriptionRequestsMetric)
 	prometheus.MustRegister(totalWsSubscriptionDissconnectMetric)
-<<<<<<< HEAD
 	prometheus.MustRegister(optimizerProviderScore)
 	prometheus.MustRegister(optimizerProviderLatency)
 	prometheus.MustRegister(optimizerProviderSync)
@@ -348,10 +344,8 @@
 	prometheus.MustRegister(optimizerRefactorProviderAvailability)
 	prometheus.MustRegister(optimizerRefactorProviderTier)
 	prometheus.MustRegister(optimizerRefactorTierChance)
-=======
 	prometheus.MustRegister(totalLoLSuccessMetric)
 	prometheus.MustRegister(totalLoLErrorsMetric)
->>>>>>> 8fe023d1
 
 	consumerMetricsManager := &ConsumerMetricsManager{
 		totalCURequestedMetric:                      totalCURequestedMetric,
@@ -385,7 +379,6 @@
 		relayProcessingLatencyBeforeProvider:        relayProcessingLatencyBeforeProvider,
 		relayProcessingLatencyAfterProvider:         relayProcessingLatencyAfterProvider,
 		averageProcessingLatency:                    map[string]*LatencyTracker{},
-<<<<<<< HEAD
 
 		optimizerProviderScore:        optimizerProviderScore,
 		optimizerProviderLatency:      optimizerProviderLatency,
@@ -400,11 +393,9 @@
 		optimizerRefactorProviderAvailability: optimizerRefactorProviderAvailability,
 		optimizerRefactorProviderTier:         optimizerRefactorProviderTier,
 		optimizerRefactorTierChance:           optimizerRefactorTierChance,
-=======
-		totalLoLSuccessMetric:                       totalLoLSuccessMetric,
-		totalLoLErrorsMetric:                        totalLoLErrorsMetric,
-		consumerOptimizerQoSClient:                  options.ConsumerOptimizerQoSClient,
->>>>>>> 8fe023d1
+		totalLoLSuccessMetric:                 totalLoLSuccessMetric,
+		totalLoLErrorsMetric:                  totalLoLErrorsMetric,
+		consumerOptimizerQoSClient:            options.ConsumerOptimizerQoSClient,
 	}
 
 	http.Handle("/metrics", promhttp.Handler())
@@ -695,7 +686,6 @@
 	pme.totalWsSubscriptionDissconnectMetric.WithLabelValues(chainId, apiInterface, disconnectReason).Inc()
 }
 
-<<<<<<< HEAD
 func (pme *ConsumerMetricsManager) SetOptimizerProviderScoreMetric(chainId string, apiInterface string, providerAddress string, epoch uint64, scoreType string, refactored bool, score float64) {
 	if pme == nil {
 		return
@@ -751,7 +741,7 @@
 	} else {
 		pme.optimizerTierChance.WithLabelValues(chainId, apiInterface, fmt.Sprintf("%d", tier), fmt.Sprintf("%d", epoch)).Set(chance)
 	}
-=======
+}
 func (pme *ConsumerMetricsManager) SetLoLResponse(success bool) {
 	if pme == nil {
 		return
@@ -785,5 +775,4 @@
 	)
 
 	w.WriteHeader(http.StatusOK)
->>>>>>> 8fe023d1
 }