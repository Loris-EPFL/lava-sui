--- conflicted
+++ resolved
@@ -342,7 +342,7 @@
 	// add good latency probe relays, score should improve
 	for i := 0; i < 10; i++ {
 		// get current score
-		qos, _ := providerOptimizer.GetExcellenceQoSReportForProvider(providerAddress)
+		qos, _ := providerOptimizer.GetReputationReportForProvider(providerAddress)
 		require.NotNil(t, qos)
 		score, err := qos.ComputeQoSExcellence()
 		require.NoError(t, err)
@@ -352,7 +352,7 @@
 		time.Sleep(4 * time.Millisecond)
 
 		// check score again and compare to the last score
-		qos, _ = providerOptimizer.GetExcellenceQoSReportForProvider(providerAddress)
+		qos, _ = providerOptimizer.GetReputationReportForProvider(providerAddress)
 		require.NotNil(t, qos)
 		newScore, err := qos.ComputeQoSExcellence()
 		require.NoError(t, err)
@@ -367,7 +367,7 @@
 	// add good latency relays, score should improve
 	for i := 0; i < 10; i++ {
 		// get current score
-		qos, _ := providerOptimizer.GetExcellenceQoSReportForProvider(providerAddress)
+		qos, _ := providerOptimizer.GetReputationReportForProvider(providerAddress)
 		require.NotNil(t, qos)
 		score, err := qos.ComputeQoSExcellence()
 		require.NoError(t, err)
@@ -377,7 +377,7 @@
 		time.Sleep(4 * time.Millisecond)
 
 		// check score again and compare to the last score
-		qos, _ = providerOptimizer.GetExcellenceQoSReportForProvider(providerAddress)
+		qos, _ = providerOptimizer.GetReputationReportForProvider(providerAddress)
 		require.NotNil(t, qos)
 		newScore, err := qos.ComputeQoSExcellence()
 		require.NoError(t, err)
@@ -583,17 +583,7 @@
 	require.Equal(t, providersGen.providersAddresses[0], tier0[0].Address)
 }
 
-<<<<<<< HEAD
 func TestReputation(t *testing.T) {
-	floatVal := 0.25
-	dec := turnFloatToDec(floatVal, 8)
-	floatNew, err := dec.Float64()
-	require.NoError(t, err)
-	require.Equal(t, floatVal, floatNew)
-
-=======
-func TestExcellence(t *testing.T) {
->>>>>>> e7ae90ee
 	providerOptimizer := setupProviderOptimizer(1)
 	providersCount := 5
 	providersGen := (&providersGenerator{}).setupProvidersForTest(providersCount)
@@ -607,17 +597,10 @@
 		}
 		time.Sleep(4 * time.Millisecond)
 	}
-<<<<<<< HEAD
-	report, rawReport := providerOptimizer.GetReputationReportForProvider(providersGen.providersAddresses[0])
-	require.NotNil(t, report)
-	require.NotNil(t, rawReport)
-	report2, rawReport2 := providerOptimizer.GetReputationReportForProvider(providersGen.providersAddresses[1])
-=======
-	report, sampleTime1 := providerOptimizer.GetExcellenceQoSReportForProvider(providersGen.providersAddresses[0])
+	report, sampleTime1 := providerOptimizer.GetReputationReportForProvider(providersGen.providersAddresses[0])
 	require.NotNil(t, report)
 	require.True(t, sampleTime.Equal(sampleTime1))
-	report2, sampleTime2 := providerOptimizer.GetExcellenceQoSReportForProvider(providersGen.providersAddresses[1])
->>>>>>> e7ae90ee
+	report2, sampleTime2 := providerOptimizer.GetReputationReportForProvider(providersGen.providersAddresses[1])
 	require.NotNil(t, report2)
 	require.Equal(t, report, report2)
 	require.True(t, sampleTime.Equal(sampleTime2))
@@ -1043,7 +1026,7 @@
 	// verify both providers have the same score
 	scores := []math.LegacyDec{}
 	for _, provider := range providersGen.providersAddresses {
-		qos, _ := providerOptimizer.GetExcellenceQoSReportForProvider(provider)
+		qos, _ := providerOptimizer.GetReputationReportForProvider(provider)
 		require.NotNil(t, qos)
 		score, err := qos.ComputeQoSExcellence()
 		require.NoError(t, err)
