package rpcprovider

import (
	"bytes"
	"context"
	"encoding/json"
	"strings"

	"github.com/btcsuite/btcd/btcec"
	sdk "github.com/cosmos/cosmos-sdk/types"
	sdkerrors "github.com/cosmos/cosmos-sdk/types/errors"
	"github.com/gogo/status"
	"github.com/lavanet/lava/protocol/chainlib"
	"github.com/lavanet/lava/protocol/chainlib/chainproxy/rpcInterfaceMessages"
	"github.com/lavanet/lava/protocol/chainlib/chainproxy/rpcclient"
	"github.com/lavanet/lava/protocol/chaintracker"
	"github.com/lavanet/lava/protocol/common"
	"github.com/lavanet/lava/protocol/lavaprotocol"
	"github.com/lavanet/lava/protocol/lavasession"
	"github.com/lavanet/lava/protocol/metrics"
	"github.com/lavanet/lava/protocol/performance"
	"github.com/lavanet/lava/utils"
	"github.com/lavanet/lava/utils/sigs"
	pairingtypes "github.com/lavanet/lava/x/pairing/types"
	spectypes "github.com/lavanet/lava/x/spec/types"
	"google.golang.org/grpc/codes"
)

type RPCProviderServer struct {
	cache                     *performance.Cache
	chainRouter               chainlib.ChainRouter
	privKey                   *btcec.PrivateKey
	reliabilityManager        ReliabilityManagerInf
	providerSessionManager    *lavasession.ProviderSessionManager
	rewardServer              RewardServerInf
	chainParser               chainlib.ChainParser
	rpcProviderEndpoint       *lavasession.RPCProviderEndpoint
	stateTracker              StateTrackerInf
	providerAddress           sdk.AccAddress
	lavaChainID               string
	allowedMissingCUThreshold float64
	metrics                   *metrics.ProviderMetrics
}

type ReliabilityManagerInf interface {
	GetLatestBlockData(fromBlock int64, toBlock int64, specificBlock int64) (latestBlock int64, requestedHashes []*chaintracker.BlockStore, err error)
	GetLatestBlockNum() int64
}

type RewardServerInf interface {
	SendNewProof(ctx context.Context, proof *pairingtypes.RelaySession, epoch uint64, consumerAddr string, apiInterface string) (existingCU uint64, updatedWithProof bool)
	SubscribeStarted(consumer string, epoch uint64, subscribeID string)
	SubscribeEnded(consumer string, epoch uint64, subscribeID string)
}

type StateTrackerInf interface {
	LatestBlock() int64
	GetMaxCuForUser(ctx context.Context, consumerAddress string, chainID string, epocu uint64) (maxCu uint64, err error)
	VerifyPairing(ctx context.Context, consumerAddress string, providerAddress string, epoch uint64, chainID string) (valid bool, total int64, err error)
}

func (rpcps *RPCProviderServer) ServeRPCRequests(
	ctx context.Context, rpcProviderEndpoint *lavasession.RPCProviderEndpoint,
	chainParser chainlib.ChainParser,
	rewardServer RewardServerInf,
	providerSessionManager *lavasession.ProviderSessionManager,
	reliabilityManager ReliabilityManagerInf,
	privKey *btcec.PrivateKey,
	cache *performance.Cache,
	chainRouter chainlib.ChainRouter,
	stateTracker StateTrackerInf,
	providerAddress sdk.AccAddress,
	lavaChainID string,
	allowedMissingCUThreshold float64,
	providerMetrics *metrics.ProviderMetrics,
) {
	rpcps.cache = cache
	rpcps.chainRouter = chainRouter
	rpcps.privKey = privKey
	rpcps.providerSessionManager = providerSessionManager
	rpcps.reliabilityManager = reliabilityManager
	rpcps.rewardServer = rewardServer
	rpcps.chainParser = chainParser
	rpcps.rpcProviderEndpoint = rpcProviderEndpoint
	rpcps.stateTracker = stateTracker
	rpcps.providerAddress = providerAddress
	rpcps.lavaChainID = lavaChainID
	rpcps.allowedMissingCUThreshold = allowedMissingCUThreshold
	rpcps.metrics = providerMetrics
}

// function used to handle relay requests from a consumer, it is called by a provider_listener by calling RegisterReceiver
func (rpcps *RPCProviderServer) Relay(ctx context.Context, request *pairingtypes.RelayRequest) (*pairingtypes.RelayReply, error) {
	if request.RelayData == nil || request.RelaySession == nil {
		return nil, utils.LavaFormatWarning("invalid relay request, internal fields are nil", nil)
	}
	ctx = utils.AppendUniqueIdentifier(ctx, lavaprotocol.GetSalt(request.RelayData))
	utils.LavaFormatDebug("Provider got relay request",
		utils.Attribute{Key: "GUID", Value: ctx},
		utils.Attribute{Key: "request.SessionId", Value: request.RelaySession.SessionId},
		utils.Attribute{Key: "request.relayNumber", Value: request.RelaySession.RelayNum},
		utils.Attribute{Key: "request.cu", Value: request.RelaySession.CuSum},
		utils.Attribute{Key: "relay_timeout", Value: common.GetRemainingTimeoutFromContext(ctx)},
	)

	// Init relay
	relaySession, consumerAddress, chainMessage, err := rpcps.initRelay(ctx, request)
	if err != nil {
		return nil, rpcps.handleRelayErrorStatus(err)
	}

	// Try sending relay
	reply, err := rpcps.TryRelay(ctx, request, consumerAddress, chainMessage)

	if err != nil || common.ContextOutOfTime(ctx) {
		// failed to send relay. we need to adjust session state. cuSum and relayNumber.
		relayFailureError := rpcps.providerSessionManager.OnSessionFailure(relaySession, request.RelaySession.RelayNum)
		if relayFailureError != nil {
			var extraInfo string
			if err != nil {
				extraInfo = err.Error()
			}
			err = sdkerrors.Wrapf(relayFailureError, "On relay failure: "+extraInfo)
		}
		err = utils.LavaFormatError("TryRelay Failed", err,
			utils.Attribute{Key: "request.SessionId", Value: request.RelaySession.SessionId},
			utils.Attribute{Key: "request.userAddr", Value: consumerAddress},
			utils.Attribute{Key: "GUID", Value: ctx},
			utils.Attribute{Key: "timed_out", Value: common.ContextOutOfTime(ctx)},
		)
		go rpcps.metrics.AddError()
	} else {
		// On successful relay
		pairingEpoch := relaySession.PairingEpoch
		sendRewards := relaySession.IsPayingRelay() // when consumer mismatch causes this relay not to provide cu
		replyBlock := reply.LatestBlock
		go rpcps.metrics.AddRelay(consumerAddress.String(), relaySession.LatestRelayCu, request.RelaySession.QosReport)
		relayError := rpcps.providerSessionManager.OnSessionDone(relaySession, request.RelaySession.RelayNum)
		if relayError != nil {
			utils.LavaFormatError("OnSession Done failure: ", relayError)
		} else if sendRewards {
			// SendProof gets the request copy, as in the case of data reliability enabled the request.blockNumber is changed.
			// Therefore the signature changes, so we need the original copy to extract the address from it.
			// we want this code to run in parallel so it doesn't stop the flow

			go rpcps.SendProof(ctx, pairingEpoch, request, consumerAddress, chainMessage.GetApiCollection().CollectionData.ApiInterface)
			utils.LavaFormatDebug("Provider Finished Relay Successfully",
				utils.Attribute{Key: "request.SessionId", Value: request.RelaySession.SessionId},
				utils.Attribute{Key: "request.relayNumber", Value: request.RelaySession.RelayNum},
				utils.Attribute{Key: "GUID", Value: ctx},
				utils.Attribute{Key: "requestedBlock", Value: request.RelayData.RequestBlock},
				utils.Attribute{Key: "replyBlock", Value: replyBlock},
				utils.Attribute{Key: "method", Value: chainMessage.GetApi().Name},
			)
		}
	}
	utils.LavaFormatDebug("Provider returned a relay response",
		utils.Attribute{Key: "GUID", Value: ctx},
		utils.Attribute{Key: "request.SessionId", Value: request.RelaySession.SessionId},
		utils.Attribute{Key: "request.relayNumber", Value: request.RelaySession.RelayNum},
		utils.Attribute{Key: "request.cu", Value: request.RelaySession.CuSum},
		utils.Attribute{Key: "relay_timeout", Value: common.GetRemainingTimeoutFromContext(ctx)},
	)
	return reply, rpcps.handleRelayErrorStatus(err)
}

func (rpcps *RPCProviderServer) initRelay(ctx context.Context, request *pairingtypes.RelayRequest) (relaySession *lavasession.SingleProviderSession, consumerAddress sdk.AccAddress, chainMessage chainlib.ChainMessage, err error) {
	relaySession, consumerAddress, err = rpcps.verifyRelaySession(ctx, request)
	if err != nil {
		return nil, nil, nil, err
	}
	defer func(relaySession *lavasession.SingleProviderSession) {
		// if we error in here until PrepareSessionForUsage was called successfully we can't call OnSessionFailure
		if err != nil {
			relaySession.DisbandSession()
		}
	}(relaySession) // lock in the session address
	// parse the message to extract the cu and chainMessage for sending it
	chainMessage, err = rpcps.chainParser.ParseMsg(request.RelayData.ApiUrl, request.RelayData.Data, request.RelayData.ConnectionType, request.RelayData.GetMetadata())
	if err != nil {
		return nil, nil, nil, err
	}
	relayCU := chainMessage.GetApi().ComputeUnits
	err = relaySession.PrepareSessionForUsage(ctx, relayCU, request.RelaySession.CuSum, rpcps.allowedMissingCUThreshold)
	if err != nil {
		// If PrepareSessionForUsage, session lose sync.
		// We then wrap the error with the SessionOutOfSyncError that has a unique error code.
		// The consumer knows the session lost sync using the code and will create a new session.
		return nil, nil, nil, utils.LavaFormatError("Session Out of sync", lavasession.SessionOutOfSyncError, utils.Attribute{Key: "PrepareSessionForUsage_Error", Value: err.Error()}, utils.Attribute{Key: "GUID", Value: ctx})
	}
	return relaySession, consumerAddress, chainMessage, nil
}

// go over the request addons, makes sure the requested addon and extensions within it are supported
func (rpcps *RPCProviderServer) VerifyAddons(addons []string, chainMessage chainlib.ChainMessage) error {
	parsedAddon := chainMessage.GetApiCollection().CollectionData.AddOn
	valid := false
	extensions := map[string]struct{}{}
	if parsedAddon == "" {
		valid = true
	} else {
		for _, requestAddon := range addons {
			if requestAddon == parsedAddon {
				// we have found the request addon
				valid = true
			} else {
				// anything that is not an addon is an extensions
				extensions[requestAddon] = struct{}{}
			}
		}
	}
	if !valid {
		return utils.LavaFormatError("invalid request data, addon is missing", nil, utils.Attribute{Key: "addons", Value: addons}, utils.Attribute{Key: "parsedAddon", Value: parsedAddon})
	}
	// now make sure all other requirements are extensions and not addons
	supportedExtensions := rpcps.chainRouter.GetSupportedExtensions()
	for _, supportedExtension := range supportedExtensions {
		if _, ok := extensions[supportedExtension]; !ok {
			return utils.LavaFormatError("invalid request data, unsupported extension", nil, utils.Attribute{Key: "extensions", Value: extensions}, utils.Attribute{Key: "supportedExtensions", Value: supportedExtensions})
		}
	}
	return nil
}

func (rpcps *RPCProviderServer) ValidateRequest(chainMessage chainlib.ChainMessage, request *pairingtypes.RelayRequest, ctx context.Context) error {
<<<<<<< HEAD
=======
	// TODO: remove this if case, the reason its here is because lava-sdk does't have data reliability + block parsing.
	// this is a temporary solution until we have a working block parsing in lava-sdk
	if request.RelayData.RequestBlock == spectypes.NOT_APPLICABLE {
		return nil
	}
>>>>>>> 17324bb1
	if chainMessage.RequestedBlock() != request.RelayData.RequestBlock {
		// the consumer either configured an invalid value or is modifying the requested block as part of a data reliability message
		// see if this modification is supported
		providerRequestedBlockPreUpdate := chainMessage.RequestedBlock()
		chainMessage.UpdateLatestBlockInMessage(request.RelayData.RequestBlock, true)
		// if after UpdateLatestBlockInMessage it's not aligned we have a problem
		if chainMessage.RequestedBlock() != request.RelayData.RequestBlock {
			return utils.LavaFormatError("requested block mismatch between consumer and provider", nil, utils.Attribute{Key: "provider_parsed_block_pre_update", Value: providerRequestedBlockPreUpdate}, utils.Attribute{Key: "provider_requested_block", Value: chainMessage.RequestedBlock()}, utils.Attribute{Key: "consumer_requested_block", Value: request.RelayData.RequestBlock}, utils.Attribute{Key: "GUID", Value: ctx}, utils.Attribute{Key: "metadata", Value: request.RelayData.Metadata})
		}
	}
	err := rpcps.VerifyAddons(request.RelayData.Addon, chainMessage)
	return err
}

func (rpcps *RPCProviderServer) RelaySubscribe(request *pairingtypes.RelayRequest, srv pairingtypes.Relayer_RelaySubscribeServer) error {
	if request.RelayData == nil || request.RelaySession == nil {
		return utils.LavaFormatError("invalid relay subscribe request, internal fields are nil", nil)
	}
	ctx := utils.AppendUniqueIdentifier(context.Background(), lavaprotocol.GetSalt(request.RelayData))
	utils.LavaFormatDebug("Provider got relay subscribe request",
		utils.Attribute{Key: "request.SessionId", Value: request.RelaySession.SessionId},
		utils.Attribute{Key: "request.relayNumber", Value: request.RelaySession.RelayNum},
		utils.Attribute{Key: "request.cu", Value: request.RelaySession.CuSum},
		utils.Attribute{Key: "GUID", Value: ctx},
	)
	relaySession, consumerAddress, chainMessage, err := rpcps.initRelay(ctx, request)
	if err != nil {
		return rpcps.handleRelayErrorStatus(err)
	}
	subscribed, err := rpcps.TryRelaySubscribe(ctx, uint64(request.RelaySession.Epoch), srv, chainMessage, consumerAddress, relaySession, request.RelaySession.RelayNum) // this function does not return until subscription ends
	if subscribed {
		// meaning we created a subscription and used it for at least a message
		pairingEpoch := relaySession.PairingEpoch
		// no need to perform on session done as we did it in try relay subscribe
		go rpcps.SendProof(ctx, pairingEpoch, request, consumerAddress, chainMessage.GetApiCollection().CollectionData.ApiInterface)
		utils.LavaFormatDebug("Provider Finished Relay Successfully",
			utils.Attribute{Key: "request.SessionId", Value: request.RelaySession.SessionId},
			utils.Attribute{Key: "request.relayNumber", Value: request.RelaySession.RelayNum},
			utils.Attribute{Key: "GUID", Value: ctx},
		)
		err = nil // we don't want to return an error here
	} else {
		// we didn't even manage to subscribe
		relayFailureError := rpcps.providerSessionManager.OnSessionFailure(relaySession, request.RelaySession.RelayNum)
		if relayFailureError != nil {
			err = utils.LavaFormatError("failed subscribing", lavasession.SubscriptionInitiationError, utils.Attribute{Key: "GUID", Value: ctx}, utils.Attribute{Key: "onSessionFailureError", Value: relayFailureError.Error()}, utils.Attribute{Key: "error", Value: err})
		} else {
			err = utils.LavaFormatError("failed subscribing", lavasession.SubscriptionInitiationError, utils.Attribute{Key: "GUID", Value: ctx}, utils.Attribute{Key: "error", Value: err})
		}
	}
	return rpcps.handleRelayErrorStatus(err)
}

func (rpcps *RPCProviderServer) SendProof(ctx context.Context, epoch uint64, request *pairingtypes.RelayRequest, consumerAddress sdk.AccAddress, apiInterface string) error {
	storedCU, updatedWithProof := rpcps.rewardServer.SendNewProof(ctx, request.RelaySession, epoch, consumerAddress.String(), apiInterface)
	if !updatedWithProof && storedCU > request.RelaySession.CuSum {
		rpcps.providerSessionManager.UpdateSessionCU(consumerAddress.String(), epoch, request.RelaySession.SessionId, storedCU)
		err := utils.LavaFormatError("Cu in relay smaller than existing proof", lavasession.ProviderConsumerCuMisMatch, utils.Attribute{Key: "GUID", Value: ctx}, utils.Attribute{Key: "existing_proof_cu", Value: storedCU})
		return rpcps.handleRelayErrorStatus(err)
	}
	return nil
}

func (rpcps *RPCProviderServer) TryRelaySubscribe(ctx context.Context, requestBlockHeight uint64, srv pairingtypes.Relayer_RelaySubscribeServer, chainMessage chainlib.ChainMessage, consumerAddress sdk.AccAddress, relaySession *lavasession.SingleProviderSession, relayNumber uint64) (subscribed bool, errRet error) {
	var reply *pairingtypes.RelayReply
	var clientSub *rpcclient.ClientSubscription
	var subscriptionID string
	subscribeRepliesChan := make(chan interface{})
	reply, subscriptionID, clientSub, err := rpcps.chainRouter.SendNodeMsg(ctx, subscribeRepliesChan, chainMessage, nil)
	if err != nil {
		return false, utils.LavaFormatError("Subscription failed", err, utils.Attribute{Key: "GUID", Value: ctx})
	}
	reply.Metadata, _, _ = rpcps.chainParser.HandleHeaders(reply.Metadata, chainMessage.GetApiCollection(), spectypes.Header_pass_reply)
	if clientSub == nil {
		// failed subscription, but not an error. (probably a node error)
		// return the response to the user, and close the session.
		relayError := rpcps.providerSessionManager.OnSessionDone(relaySession, relayNumber) // subscription failed due to node error mark session as done and return
		if relayError != nil {
			utils.LavaFormatError("Error OnSessionDone", relayError)
		}
		err = srv.Send(reply) // this reply contains the error to the subscription
		if err != nil {
			utils.LavaFormatError("Error returning response", err)
		}
		return true, nil // we already returned the error to the user so no need to return another error.
	}

	// if we got a node error clientSub will be nil and also err will be nil. in that case we need to check for clientSub
	subscription := &lavasession.RPCSubscription{
		Id:                   subscriptionID,
		Sub:                  clientSub,
		SubscribeRepliesChan: subscribeRepliesChan,
	}
	err = rpcps.providerSessionManager.ReleaseSessionAndCreateSubscription(relaySession, subscription, consumerAddress.String(), requestBlockHeight, relayNumber)
	if err != nil {
		return false, err
	}
	rpcps.rewardServer.SubscribeStarted(consumerAddress.String(), requestBlockHeight, subscriptionID)
	processSubscribeMessages := func() (subscribed bool, errRet error) {
		err = srv.Send(reply) // this reply contains the RPC ID
		if err != nil {
			utils.LavaFormatError("Error getting RPC ID", err, utils.Attribute{Key: "GUID", Value: ctx})
		} else {
			subscribed = true
		}

		for {
			select {
			case <-clientSub.Err():
				utils.LavaFormatError("client sub", err, utils.Attribute{Key: "GUID", Value: ctx})
				// delete this connection from the subs map

				return subscribed, err
			case subscribeReply := <-subscribeRepliesChan:
				data, err := json.Marshal(subscribeReply)
				if err != nil {
					return subscribed, utils.LavaFormatError("client sub unmarshal", err, utils.Attribute{Key: "GUID", Value: ctx})
				}

				err = srv.Send(
					&pairingtypes.RelayReply{
						Data: data,
					},
				)
				if err != nil {
					// usually triggered when client closes connection
					if strings.Contains(err.Error(), "Canceled desc = context canceled") {
						err = utils.LavaFormatWarning("Client closed connection", err, utils.Attribute{Key: "GUID", Value: ctx})
					} else {
						err = utils.LavaFormatError("srv.Send", err, utils.Attribute{Key: "GUID", Value: ctx})
					}
					return subscribed, err
				} else {
					subscribed = true
				}

				utils.LavaFormatDebug("Sending data", utils.Attribute{Key: "data", Value: string(data)}, utils.Attribute{Key: "GUID", Value: ctx})
			}
		}
	}
	subscribed, errRet = processSubscribeMessages()
	rpcps.providerSessionManager.SubscriptionEnded(consumerAddress.String(), requestBlockHeight, subscriptionID)
	rpcps.rewardServer.SubscribeEnded(consumerAddress.String(), requestBlockHeight, subscriptionID)
	return subscribed, errRet
}

// verifies basic relay fields, and gets a provider session
func (rpcps *RPCProviderServer) verifyRelaySession(ctx context.Context, request *pairingtypes.RelayRequest) (singleProviderSession *lavasession.SingleProviderSession, extractedConsumerAddress sdk.AccAddress, err error) {
	valid := rpcps.providerSessionManager.IsValidEpoch(uint64(request.RelaySession.Epoch))
	if !valid {
		latestBlock := rpcps.stateTracker.LatestBlock()
		errorMessage := "user reported invalid lava block height"
		if request.RelaySession.Epoch > latestBlock {
			errorMessage = "provider is behind user's block height"
		} else if request.RelaySession.Epoch == 0 {
			errorMessage = "user reported lava block 0, either it's test rpcprovider or a consumer that has no node access"
		}
		return nil, nil, utils.LavaFormatWarning(errorMessage, lavasession.EpochMismatchError,
			utils.Attribute{Key: "current lava block", Value: latestBlock},
			utils.Attribute{Key: "requested lava block", Value: request.RelaySession.Epoch},
			utils.Attribute{Key: "threshold", Value: rpcps.providerSessionManager.GetBlockedEpochHeight()},
			utils.Attribute{Key: "GUID", Value: ctx},
		)
	}

	// Check data
	err = rpcps.verifyRelayRequestMetaData(ctx, request.RelaySession, request.RelayData)
	if err != nil {
		return nil, nil, utils.LavaFormatWarning("did not pass relay validation", err, utils.Attribute{Key: "GUID", Value: ctx})
	}

	// check signature
	extractedConsumerAddress, err = rpcps.ExtractConsumerAddress(ctx, request.RelaySession)
	if err != nil {
		return nil, nil, err
	}
	consumerAddressString := extractedConsumerAddress.String()

	// validate & fetch badge to send into provider session manager
	err = rpcps.validateBadgeSession(ctx, request.RelaySession)
	if err != nil {
		return nil, nil, utils.LavaFormatWarning("badge validation err", err, utils.Attribute{Key: "GUID", Value: ctx})
	}

	singleProviderSession, err = rpcps.getSingleProviderSession(ctx, request.RelaySession, consumerAddressString)
	return singleProviderSession, extractedConsumerAddress, err
}

func (rpcps *RPCProviderServer) ExtractConsumerAddress(ctx context.Context, relaySession *pairingtypes.RelaySession) (extractedConsumerAddress sdk.AccAddress, err error) {
	if relaySession.Badge != nil {
		extractedConsumerAddress, err = sigs.ExtractSignerAddressFromBadge(*relaySession.Badge)
		if err != nil {
			return nil, err
		}
	} else {
		extractedConsumerAddress, err = sigs.ExtractSignerAddress(relaySession)
		if err != nil {
			return nil, utils.LavaFormatWarning("extract signer address from relay", err, utils.Attribute{Key: "GUID", Value: ctx})
		}
	}
	return extractedConsumerAddress, nil
}

func (rpcps *RPCProviderServer) validateBadgeSession(ctx context.Context, relaySession *pairingtypes.RelaySession) error {
	if relaySession.Badge == nil { // not a badge session
		return nil
	}
	// validating badge signer
	badgeUserSigner, err := sigs.ExtractSignerAddress(relaySession)
	if err != nil {
		return utils.LavaFormatWarning("cannot extract badge user from relay", err, utils.Attribute{Key: "GUID", Value: ctx})
	}
	if badgeUserSigner.String() != relaySession.Badge.Address {
		return utils.LavaFormatWarning("did not pass badge signer validation", err, utils.Attribute{Key: "GUID", Value: ctx})
	}
	// validating badge lavaChainId
	if relaySession.LavaChainId != relaySession.Badge.LavaChainId {
		return utils.LavaFormatWarning("mismatch in badge lavaChainId", err, utils.Attribute{Key: "GUID", Value: ctx})
	}
	return nil
}

func (rpcps *RPCProviderServer) getSingleProviderSession(ctx context.Context, request *pairingtypes.RelaySession, consumerAddressString string) (*lavasession.SingleProviderSession, error) {
	// regular session, verifies pairing epoch and relay number
	singleProviderSession, err := rpcps.providerSessionManager.GetSession(ctx, consumerAddressString, uint64(request.Epoch), request.SessionId, request.RelayNum, request.Badge)
	if err != nil {
		if lavasession.ConsumerNotRegisteredYet.Is(err) {
			valid, pairedProviders, verifyPairingError := rpcps.stateTracker.VerifyPairing(ctx, consumerAddressString, rpcps.providerAddress.String(), uint64(request.Epoch), request.SpecId)
			if verifyPairingError != nil {
				return nil, utils.LavaFormatError("Failed to VerifyPairing after ConsumerNotRegisteredYet", verifyPairingError,
					utils.Attribute{Key: "GUID", Value: ctx},
					utils.Attribute{Key: "sessionID", Value: request.SessionId},
					utils.Attribute{Key: "consumer", Value: consumerAddressString},
					utils.Attribute{Key: "provider", Value: rpcps.providerAddress},
					utils.Attribute{Key: "relayNum", Value: request.RelayNum},
				)
			}
			if !valid {
				return nil, utils.LavaFormatError("VerifyPairing, this consumer address is not valid with this provider", nil,
					utils.Attribute{Key: "GUID", Value: ctx},
					utils.Attribute{Key: "epoch", Value: request.Epoch},
					utils.Attribute{Key: "sessionID", Value: request.SessionId},
					utils.Attribute{Key: "consumer", Value: consumerAddressString},
					utils.Attribute{Key: "provider", Value: rpcps.providerAddress},
					utils.Attribute{Key: "relayNum", Value: request.RelayNum},
				)
			}
			maxCuForConsumer, getMaxCuError := rpcps.stateTracker.GetMaxCuForUser(ctx, consumerAddressString, request.SpecId, uint64(request.Epoch))
			if getMaxCuError != nil {
				return nil, utils.LavaFormatError("ConsumerNotRegisteredYet: GetMaxCuForUser failed", getMaxCuError,
					utils.Attribute{Key: "GUID", Value: ctx},
					utils.Attribute{Key: "epoch", Value: request.Epoch},
					utils.Attribute{Key: "sessionID", Value: request.SessionId},
					utils.Attribute{Key: "consumer", Value: consumerAddressString},
					utils.Attribute{Key: "provider", Value: rpcps.providerAddress},
					utils.Attribute{Key: "relayNum", Value: request.RelayNum},
				)
			}
			// After validating the consumer we can register it with provider session manager.
			singleProviderSession, err = rpcps.providerSessionManager.RegisterProviderSessionWithConsumer(ctx, consumerAddressString, uint64(request.Epoch), request.SessionId, request.RelayNum, maxCuForConsumer, pairedProviders, request.Badge)
			if err != nil {
				return nil, utils.LavaFormatError("Failed to RegisterProviderSessionWithConsumer", err,
					utils.Attribute{Key: "GUID", Value: ctx},
					utils.Attribute{Key: "sessionID", Value: request.SessionId},
					utils.Attribute{Key: "consumer", Value: consumerAddressString},
					utils.Attribute{Key: "relayNum", Value: request.RelayNum},
				)
			}
		} else {
			return nil, utils.LavaFormatError("Failed to get a provider session", err,
				utils.Attribute{Key: "GUID", Value: ctx},
				utils.Attribute{Key: "sessionID", Value: request.SessionId},
				utils.Attribute{Key: "consumer", Value: consumerAddressString},
				utils.Attribute{Key: "relayNum", Value: request.RelayNum},
			)
		}
	}
	return singleProviderSession, nil
}

func (rpcps *RPCProviderServer) verifyRelayRequestMetaData(ctx context.Context, requestSession *pairingtypes.RelaySession, relayData *pairingtypes.RelayPrivateData) error {
	providerAddress := rpcps.providerAddress.String()
	if requestSession.Provider != providerAddress {
		return utils.LavaFormatError("request had the wrong provider", nil, utils.Attribute{Key: "GUID", Value: ctx}, utils.Attribute{Key: "providerAddress", Value: providerAddress}, utils.Attribute{Key: "request_provider", Value: requestSession.Provider})
	}
	if requestSession.SpecId != rpcps.rpcProviderEndpoint.ChainID {
		return utils.LavaFormatError("request had the wrong specID", nil, utils.Attribute{Key: "GUID", Value: ctx}, utils.Attribute{Key: "request_specID", Value: requestSession.SpecId}, utils.Attribute{Key: "chainID", Value: rpcps.rpcProviderEndpoint.ChainID})
	}
	if requestSession.LavaChainId != rpcps.lavaChainID {
		return utils.LavaFormatError("request had the wrong lava chain ID", nil, utils.Attribute{Key: "GUID", Value: ctx}, utils.Attribute{Key: "request_lavaChainID", Value: requestSession.LavaChainId}, utils.Attribute{Key: "lava chain id", Value: rpcps.lavaChainID})
	}

	if !bytes.Equal(requestSession.ContentHash, sigs.CalculateContentHashForRelayData(relayData)) {
		return utils.LavaFormatError("content hash mismatch between consumer and provider", nil,
			utils.Attribute{Key: "ApiInterface", Value: relayData.ApiInterface},
			utils.Attribute{Key: "ApiUrl", Value: relayData.ApiUrl},
			utils.Attribute{Key: "RequestBlock", Value: relayData.RequestBlock},
			utils.Attribute{Key: "ConnectionType", Value: relayData.ConnectionType},
			utils.Attribute{Key: "Metadata", Value: relayData.Metadata},
			utils.Attribute{Key: "GUID", Value: ctx})
	}

	return nil
}

func (rpcps *RPCProviderServer) handleRelayErrorStatus(err error) error {
	if err == nil {
		return nil
	}
	if lavasession.SessionOutOfSyncError.Is(err) {
		err = status.Error(codes.Code(lavasession.SessionOutOfSyncError.ABCICode()), err.Error())
	} else if lavasession.EpochMismatchError.Is(err) {
		err = status.Error(codes.Code(lavasession.EpochMismatchError.ABCICode()), err.Error())
	}
	return err
}

func (rpcps *RPCProviderServer) TryRelay(ctx context.Context, request *pairingtypes.RelayRequest, consumerAddr sdk.AccAddress, chainMsg chainlib.ChainMessage) (*pairingtypes.RelayReply, error) {
	errV := rpcps.ValidateRequest(chainMsg, request, ctx)
	if errV != nil {
		return nil, errV
	}
	// Send
	var reqMsg *rpcInterfaceMessages.JsonrpcMessage
	var reqParams interface{}
	switch msg := chainMsg.GetRPCMessage().(type) {
	case *rpcInterfaceMessages.JsonrpcMessage:
		reqMsg = msg
		reqParams = reqMsg.Params
	default:
		reqMsg = nil
	}
	latestBlock := int64(0)
	finalizedBlockHashes := map[int64]interface{}{}
	var requestedBlockHash []byte = nil
	finalized := false
	dataReliabilityEnabled, _ := rpcps.chainParser.DataReliabilityParams()
	if dataReliabilityEnabled {
		// Add latest block and finalization data
		var err error
		_, _, blockDistanceToFinalization, blocksInFinalizationData := rpcps.chainParser.ChainBlockStats()
		toBlock := spectypes.LATEST_BLOCK - int64(blockDistanceToFinalization)
		fromBlock := toBlock - int64(blocksInFinalizationData) + 1
		var requestedHashes []*chaintracker.BlockStore
		latestBlock, requestedHashes, err = rpcps.reliabilityManager.GetLatestBlockData(fromBlock, toBlock, request.RelayData.RequestBlock)
		if err != nil {
			if chaintracker.InvalidRequestedSpecificBlock.Is(err) {
				// specific block is invalid, try again without specific block
				latestBlock, requestedHashes, err = rpcps.reliabilityManager.GetLatestBlockData(fromBlock, toBlock, spectypes.NOT_APPLICABLE)
				if err != nil {
					return nil, utils.LavaFormatError("error getting range even without specific block", err, utils.Attribute{Key: "GUID", Value: ctx}, utils.Attribute{Key: "fromBlock", Value: fromBlock}, utils.Attribute{Key: "latestBlock", Value: latestBlock}, utils.Attribute{Key: "toBlock", Value: toBlock})
				}
			} else {
				return nil, utils.LavaFormatError("Could not guarantee data reliability", err, utils.Attribute{Key: "GUID", Value: ctx}, utils.Attribute{Key: "requestedBlock", Value: request.RelayData.RequestBlock}, utils.Attribute{Key: "latestBlock", Value: latestBlock}, utils.Attribute{Key: "fromBlock", Value: fromBlock}, utils.Attribute{Key: "toBlock", Value: toBlock})
			}
		}

		chainMsg.UpdateLatestBlockInMessage(latestBlock, true)

		request.RelayData.RequestBlock = lavaprotocol.ReplaceRequestedBlock(request.RelayData.RequestBlock, latestBlock)
		requestedBlockHash, finalizedBlockHashes = chaintracker.FindRequestedBlockHash(requestedHashes, request.RelayData.RequestBlock, toBlock, fromBlock, finalizedBlockHashes)
		if requestedBlockHash == nil && request.RelayData.RequestBlock != spectypes.NOT_APPLICABLE {
			// avoid using cache, but can still service
			reqHashesAttr := utils.Attribute{Key: "hashes", Value: requestedHashes}
			elementsToTake := 10
			if len(requestedHashes) > elementsToTake {
				reqHashesAttr = utils.Attribute{Key: "hashes", Value: requestedHashes[len(requestedHashes)-elementsToTake:]}
			}
			utils.LavaFormatWarning("no hash data for requested block", nil, utils.Attribute{Key: "GUID", Value: ctx}, utils.Attribute{Key: "fromBlock", Value: fromBlock}, utils.Attribute{Key: "toBlock", Value: toBlock}, utils.Attribute{Key: "requestedBlock", Value: request.RelayData.RequestBlock}, utils.Attribute{Key: "latestBlock", Value: latestBlock}, reqHashesAttr)
		}

		// TODO: add a mechanism to handle this
		// if request.RelayData.RequestBlock > latestBlock {
		// 	// consumer asked for a block that is newer than our state tracker, we cant sign this for DR
		// 	return nil, utils.LavaFormatError("Requested a block that is too new", err, utils.Attribute{Key: "GUID", Value: ctx}, utils.Attribute{Key: "requestedBlock", Value: request.RelayData.RequestBlock}, utils.Attribute{Key: "latestBlock", Value: latestBlock})
		// }

		finalized = spectypes.IsFinalizedBlock(request.RelayData.RequestBlock, latestBlock, blockDistanceToFinalization)
	}
	cache := rpcps.cache
	// TODO: handle cache on fork for dataReliability = false
	var reply *pairingtypes.RelayReply = nil
	var err error = nil
	ignoredMetadata := []pairingtypes.Metadata{}
	if requestedBlockHash != nil || finalized {
		reply, err = cache.GetEntry(ctx, request, rpcps.rpcProviderEndpoint.ApiInterface, requestedBlockHash, rpcps.rpcProviderEndpoint.ChainID, finalized)
	}
	if err != nil || reply == nil {
		if err != nil && performance.NotConnectedError.Is(err) {
			utils.LavaFormatWarning("cache not connected", err, utils.Attribute{Key: "GUID", Value: ctx})
		}
		// cache miss or invalid
		reply, _, _, err = rpcps.chainRouter.SendNodeMsg(ctx, nil, chainMsg, nil)
		if err != nil {
			return nil, utils.LavaFormatError("Sending chainMsg failed", err, utils.Attribute{Key: "GUID", Value: ctx})
		}
		reply.Metadata, _, ignoredMetadata = rpcps.chainParser.HandleHeaders(reply.Metadata, chainMsg.GetApiCollection(), spectypes.Header_pass_reply)
		// TODO: use overwriteReqBlock to set the correct latest block
		if requestedBlockHash != nil || finalized {
			err := cache.SetEntry(ctx, request, rpcps.rpcProviderEndpoint.ApiInterface, requestedBlockHash, rpcps.rpcProviderEndpoint.ChainID, consumerAddr.String(), reply, finalized)
			if err != nil && !performance.NotInitialisedError.Is(err) && request.RelaySession.Epoch != spectypes.NOT_APPLICABLE {
				utils.LavaFormatWarning("error updating cache with new entry", err, utils.Attribute{Key: "GUID", Value: ctx})
			}
		}
	}

	apiName := chainMsg.GetApi().Name
	if reqMsg != nil && strings.Contains(apiName, "unsubscribe") {
		err := rpcps.processUnsubscribe(ctx, apiName, consumerAddr, reqParams, uint64(request.RelayData.RequestBlock))
		if err != nil {
			return nil, err
		}
	}

	jsonStr, err := json.Marshal(finalizedBlockHashes)
	if err != nil {
		return nil, utils.LavaFormatError("failed unmarshaling finalizedBlockHashes", err, utils.Attribute{Key: "GUID", Value: ctx},
			utils.Attribute{Key: "finalizedBlockHashes", Value: finalizedBlockHashes})
	}
	reply.FinalizedBlocksHashes = jsonStr
	reply.LatestBlock = latestBlock
	reply, err = lavaprotocol.SignRelayResponse(consumerAddr, *request, rpcps.privKey, reply, dataReliabilityEnabled)
	if err != nil {
		return nil, err
	}
	reply.Metadata = append(reply.Metadata, ignoredMetadata...) // appended here only after signing
	// return reply to user
	return reply, nil
}

func (rpcps *RPCProviderServer) processUnsubscribe(ctx context.Context, apiName string, consumerAddr sdk.AccAddress, reqParams interface{}, epoch uint64) error {
	var subscriptionID string
	switch reqParamsCasted := reqParams.(type) {
	case []interface{}:
		var ok bool
		subscriptionID, ok = reqParamsCasted[0].(string)
		if !ok {
			return utils.LavaFormatError("processUnsubscribe - p[0].(string) - type assertion failed", nil, utils.Attribute{Key: "GUID", Value: ctx}, utils.Attribute{Key: "type", Value: reqParamsCasted[0]})
		}
	case map[string]interface{}:
		if apiName == "unsubscribe" {
			var ok bool
			subscriptionID, ok = reqParamsCasted["query"].(string)
			if !ok {
				return utils.LavaFormatError("processUnsubscribe - p['query'].(string) - type assertion failed", nil, utils.Attribute{Key: "GUID", Value: ctx}, utils.Attribute{Key: "type", Value: reqParamsCasted["query"]})
			}
		}
	}
	return rpcps.providerSessionManager.ProcessUnsubscribe(apiName, subscriptionID, consumerAddr.String(), epoch)
}<|MERGE_RESOLUTION|>--- conflicted
+++ resolved
@@ -223,14 +223,11 @@
 }
 
 func (rpcps *RPCProviderServer) ValidateRequest(chainMessage chainlib.ChainMessage, request *pairingtypes.RelayRequest, ctx context.Context) error {
-<<<<<<< HEAD
-=======
 	// TODO: remove this if case, the reason its here is because lava-sdk does't have data reliability + block parsing.
 	// this is a temporary solution until we have a working block parsing in lava-sdk
 	if request.RelayData.RequestBlock == spectypes.NOT_APPLICABLE {
 		return nil
 	}
->>>>>>> 17324bb1
 	if chainMessage.RequestedBlock() != request.RelayData.RequestBlock {
 		// the consumer either configured an invalid value or is modifying the requested block as part of a data reliability message
 		// see if this modification is supported
