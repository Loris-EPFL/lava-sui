package lavasession

import (
	"time"

	sdk "github.com/cosmos/cosmos-sdk/types"
	"github.com/lavanet/lava/v4/protocol/qos"
	"github.com/lavanet/lava/v4/utils"
	pairingtypes "github.com/lavanet/lava/v4/x/pairing/types"
)

type SingleConsumerSession struct {
	CuSum         uint64
	LatestRelayCu uint64 // set by GetSessions cuNeededForSession
	QoSManager    *qos.QoSManager
	SessionId     int64
	Parent        *ConsumerSessionsWithProvider
	lock          utils.LavaMutex
	RelayNum      uint64
	LatestBlock   int64
	// Each session will holds a pointer to a connection, if the connection is lost, this session will be banned (wont be picked)
	EndpointConnection *EndpointConnection
	BlockListed        bool // if session lost sync we blacklist it.
	ConsecutiveErrors  []error
	errorsCount        uint64
	usedProviders      UsedProvidersInf
	providerUniqueId   string
	StaticProvider     bool
	routerKey          RouterKey
	epoch              uint64
}

// returns the expected latency to a threshold.
func (cs *SingleConsumerSession) CalculateExpectedLatency(timeoutGivenToRelay time.Duration) time.Duration {
	expectedLatency := (timeoutGivenToRelay / 2)
	return expectedLatency
}

// cs should be locked here to use this method, returns the computed qos or zero if last qos is nil or failed to compute.
func (cs *SingleConsumerSession) getQosComputedResultOrZero() sdk.Dec {
	lastReputationReport := cs.QoSManager.GetLastReputationQoSReportRaw(cs.epoch, cs.SessionId)
	if lastReputationReport != nil {
		computedReputation, errComputing := lastReputationReport.ComputeQoSExcellence()
		if errComputing == nil { // if we failed to compute the qos will be 0 so this provider wont be picked to return the error in case we get it
			return computedReputation
		}
		utils.LavaFormatDebug("Failed computing QoS used for error parsing, could happen if we have no sync data or one of the fields is zero",
			utils.LogAttr("Report", lastReputationReport),
			utils.LogAttr("error", errComputing),
		)
	}
	return sdk.ZeroDec()
}

<<<<<<< HEAD
func (scs *SingleConsumerSession) SetUsageForSession(cuNeededForSession uint64, reputationReport *pairingtypes.QualityOfServiceReport, rawReputationReport *pairingtypes.QualityOfServiceReport, usedProviders UsedProvidersInf, routerKey RouterKey) error {
	scs.LatestRelayCu = cuNeededForSession // set latestRelayCu
	scs.RelayNum += RelayNumberIncrement   // increase relayNum
	if scs.RelayNum > 1 {
		// we only set reputation for sessions with more than one successful relays, this guarantees data within the epoch exists
		scs.QoSManager.SetLastReputationQoSReport(scs.epoch, scs.SessionId, reputationReport)
		scs.QoSManager.SetLastReputationQoSReportRaw(scs.epoch, scs.SessionId, rawReputationReport)
=======
func (cs *SingleConsumerSession) CalculateQoS(latency, expectedLatency time.Duration, blockHeightDiff int64, numOfProviders int, servicersToCount int64) {
	// Add current Session QoS
	cs.QoSInfo.TotalRelays++    // increase total relays
	cs.QoSInfo.AnsweredRelays++ // increase answered relays

	if cs.QoSInfo.LastQoSReport == nil {
		cs.QoSInfo.LastQoSReport = &pairingtypes.QualityOfServiceReport{}
	}

	downtimePercentage, scaledAvailabilityScore := CalculateAvailabilityScore(&cs.QoSInfo)
	cs.QoSInfo.LastQoSReport.Availability = scaledAvailabilityScore
	if sdk.OneDec().GT(cs.QoSInfo.LastQoSReport.Availability) {
		utils.LavaFormatDebug("QoS Availability report", utils.Attribute{Key: "Availability", Value: cs.QoSInfo.LastQoSReport.Availability}, utils.Attribute{Key: "down percent", Value: downtimePercentage})
	}

	latencyScore := sdk.MinDec(sdk.OneDec(), sdk.NewDecFromInt(sdk.NewInt(int64(expectedLatency))).Quo(sdk.NewDecFromInt(sdk.NewInt(int64(latency)))))

	insertSorted := func(list []sdk.Dec, value sdk.Dec) []sdk.Dec {
		index := sort.Search(len(list), func(i int) bool {
			return list[i].GTE(value)
		})
		if len(list) == index { // nil or empty slice or after last element
			return append(list, value)
		}
		list = append(list[:index+1], list[index:]...) // index < len(a)
		list[index] = value
		return list
	}
	cs.QoSInfo.LatencyScoreList = insertSorted(cs.QoSInfo.LatencyScoreList, latencyScore)
	cs.QoSInfo.LastQoSReport.Latency = cs.QoSInfo.LatencyScoreList[int(float64(len(cs.QoSInfo.LatencyScoreList))*PercentileToCalculateLatency)]

	// checking if we have enough information to calculate the sync score for the providers, if we haven't talked
	// with enough providers we don't have enough information and we will wait to have more information before setting the sync score
	shouldCalculateSyncScore := int64(numOfProviders) > int64(math.Ceil(float64(servicersToCount)*MinProvidersForSync))
	if shouldCalculateSyncScore { //
		if blockHeightDiff <= 0 { // if the diff is bigger than 0 than the block is too old (blockHeightDiff = expected - allowedLag - blockHeight) and we don't give him the score
			cs.QoSInfo.SyncScoreSum++
		}
		cs.QoSInfo.TotalSyncScore++
		cs.QoSInfo.LastQoSReport.Sync = sdk.NewDec(cs.QoSInfo.SyncScoreSum).QuoInt64(cs.QoSInfo.TotalSyncScore)
		if sdk.OneDec().GT(cs.QoSInfo.LastQoSReport.Sync) {
			utils.LavaFormatDebug("QoS Sync report",
				utils.Attribute{Key: "Sync", Value: cs.QoSInfo.LastQoSReport.Sync},
				utils.Attribute{Key: "block diff", Value: blockHeightDiff},
				utils.Attribute{Key: "sync score", Value: strconv.FormatInt(cs.QoSInfo.SyncScoreSum, 10) + "/" + strconv.FormatInt(cs.QoSInfo.TotalSyncScore, 10)},
				utils.Attribute{Key: "session_id", Value: cs.SessionId},
				utils.Attribute{Key: "provider", Value: cs.Parent.PublicLavaAddress},
			)
		}
	} else {
		// we prefer to give them a score of 1 when there is no other data, since otherwise we damage their payments
		cs.QoSInfo.LastQoSReport.Sync = sdk.NewDec(1)
	}
}

func (scs *SingleConsumerSession) SetUsageForSession(cuNeededForSession uint64, qoSExcellenceReport *pairingtypes.QualityOfServiceReport, usedProviders UsedProvidersInf, routerKey RouterKey) error {
	scs.LatestRelayCu = cuNeededForSession // set latestRelayCu
	scs.RelayNum += RelayNumberIncrement   // increase relayNum
	if scs.RelayNum > 1 {
		// we only set excellence for sessions with more than one successful relays, this guarantees data within the epoch exists
		scs.QoSInfo.LastExcellenceQoSReport = qoSExcellenceReport
>>>>>>> e7ae90ee
	}
	scs.usedProviders = usedProviders
	scs.routerKey = routerKey
	return nil
}

func (scs *SingleConsumerSession) Free(err error) {
	if scs.usedProviders != nil {
		scs.usedProviders.RemoveUsed(scs.Parent.PublicLavaAddress, scs.routerKey, err)
		scs.usedProviders = nil
	}
	scs.routerKey = NewRouterKey(nil)
	scs.EndpointConnection.decreaseSessionUsingConnection()
	scs.lock.Unlock()
}

func (session *SingleConsumerSession) TryUseSession() (blocked bool, ok bool) {
	if session.lock.TryLock() {
		if session.BlockListed { // this session cannot be used.
			session.lock.Unlock()
			return true, false
		}
		if session.usedProviders != nil {
			utils.LavaFormatError("session misuse detected, usedProviders isn't nil, missing Free call, blocking", nil, utils.LogAttr("session", session.SessionId))
			session.BlockListed = true
			session.lock.Unlock()
			return true, false
		}
		session.EndpointConnection.addSessionUsingConnection()
		return false, true
	}
	return false, false
}

// Verify the consumerSession is locked when getting to this function, if its not locked throw an error
func (consumerSession *SingleConsumerSession) VerifyLock() error {
	if consumerSession.lock.TryLock() { // verify.
		// if we managed to lock throw an error for misuse.
		defer consumerSession.Free(nil)
		// if failed to lock we should block session as it seems like a very rare case.
		consumerSession.BlockListed = true // block this session from future usages
		utils.LavaFormatError("Verify Lock failed on session Failure, blocking session", nil, utils.LogAttr("consumerSession", consumerSession))
		return LockMisUseDetectedError
	}
	return nil
}

func (scs *SingleConsumerSession) VerifyProviderUniqueIdAndStoreIfFirstTime(providerUniqueId string) bool {
	if scs.providerUniqueId == "" {
		utils.LavaFormatTrace("First time getting providerUniqueId for SingleConsumerSession",
			utils.LogAttr("sessionId", scs.SessionId),
			utils.LogAttr("providerUniqueId", providerUniqueId),
		)

		scs.providerUniqueId = providerUniqueId
		return true
	}

	return providerUniqueId == scs.providerUniqueId
}

func (scs *SingleConsumerSession) GetProviderUniqueId() string {
	return scs.providerUniqueId
}<|MERGE_RESOLUTION|>--- conflicted
+++ resolved
@@ -52,77 +52,12 @@
 	return sdk.ZeroDec()
 }
 
-<<<<<<< HEAD
-func (scs *SingleConsumerSession) SetUsageForSession(cuNeededForSession uint64, reputationReport *pairingtypes.QualityOfServiceReport, rawReputationReport *pairingtypes.QualityOfServiceReport, usedProviders UsedProvidersInf, routerKey RouterKey) error {
+func (scs *SingleConsumerSession) SetUsageForSession(cuNeededForSession uint64, reputationReport *pairingtypes.QualityOfServiceReport, usedProviders UsedProvidersInf, routerKey RouterKey) error {
 	scs.LatestRelayCu = cuNeededForSession // set latestRelayCu
 	scs.RelayNum += RelayNumberIncrement   // increase relayNum
 	if scs.RelayNum > 1 {
 		// we only set reputation for sessions with more than one successful relays, this guarantees data within the epoch exists
 		scs.QoSManager.SetLastReputationQoSReport(scs.epoch, scs.SessionId, reputationReport)
-		scs.QoSManager.SetLastReputationQoSReportRaw(scs.epoch, scs.SessionId, rawReputationReport)
-=======
-func (cs *SingleConsumerSession) CalculateQoS(latency, expectedLatency time.Duration, blockHeightDiff int64, numOfProviders int, servicersToCount int64) {
-	// Add current Session QoS
-	cs.QoSInfo.TotalRelays++    // increase total relays
-	cs.QoSInfo.AnsweredRelays++ // increase answered relays
-
-	if cs.QoSInfo.LastQoSReport == nil {
-		cs.QoSInfo.LastQoSReport = &pairingtypes.QualityOfServiceReport{}
-	}
-
-	downtimePercentage, scaledAvailabilityScore := CalculateAvailabilityScore(&cs.QoSInfo)
-	cs.QoSInfo.LastQoSReport.Availability = scaledAvailabilityScore
-	if sdk.OneDec().GT(cs.QoSInfo.LastQoSReport.Availability) {
-		utils.LavaFormatDebug("QoS Availability report", utils.Attribute{Key: "Availability", Value: cs.QoSInfo.LastQoSReport.Availability}, utils.Attribute{Key: "down percent", Value: downtimePercentage})
-	}
-
-	latencyScore := sdk.MinDec(sdk.OneDec(), sdk.NewDecFromInt(sdk.NewInt(int64(expectedLatency))).Quo(sdk.NewDecFromInt(sdk.NewInt(int64(latency)))))
-
-	insertSorted := func(list []sdk.Dec, value sdk.Dec) []sdk.Dec {
-		index := sort.Search(len(list), func(i int) bool {
-			return list[i].GTE(value)
-		})
-		if len(list) == index { // nil or empty slice or after last element
-			return append(list, value)
-		}
-		list = append(list[:index+1], list[index:]...) // index < len(a)
-		list[index] = value
-		return list
-	}
-	cs.QoSInfo.LatencyScoreList = insertSorted(cs.QoSInfo.LatencyScoreList, latencyScore)
-	cs.QoSInfo.LastQoSReport.Latency = cs.QoSInfo.LatencyScoreList[int(float64(len(cs.QoSInfo.LatencyScoreList))*PercentileToCalculateLatency)]
-
-	// checking if we have enough information to calculate the sync score for the providers, if we haven't talked
-	// with enough providers we don't have enough information and we will wait to have more information before setting the sync score
-	shouldCalculateSyncScore := int64(numOfProviders) > int64(math.Ceil(float64(servicersToCount)*MinProvidersForSync))
-	if shouldCalculateSyncScore { //
-		if blockHeightDiff <= 0 { // if the diff is bigger than 0 than the block is too old (blockHeightDiff = expected - allowedLag - blockHeight) and we don't give him the score
-			cs.QoSInfo.SyncScoreSum++
-		}
-		cs.QoSInfo.TotalSyncScore++
-		cs.QoSInfo.LastQoSReport.Sync = sdk.NewDec(cs.QoSInfo.SyncScoreSum).QuoInt64(cs.QoSInfo.TotalSyncScore)
-		if sdk.OneDec().GT(cs.QoSInfo.LastQoSReport.Sync) {
-			utils.LavaFormatDebug("QoS Sync report",
-				utils.Attribute{Key: "Sync", Value: cs.QoSInfo.LastQoSReport.Sync},
-				utils.Attribute{Key: "block diff", Value: blockHeightDiff},
-				utils.Attribute{Key: "sync score", Value: strconv.FormatInt(cs.QoSInfo.SyncScoreSum, 10) + "/" + strconv.FormatInt(cs.QoSInfo.TotalSyncScore, 10)},
-				utils.Attribute{Key: "session_id", Value: cs.SessionId},
-				utils.Attribute{Key: "provider", Value: cs.Parent.PublicLavaAddress},
-			)
-		}
-	} else {
-		// we prefer to give them a score of 1 when there is no other data, since otherwise we damage their payments
-		cs.QoSInfo.LastQoSReport.Sync = sdk.NewDec(1)
-	}
-}
-
-func (scs *SingleConsumerSession) SetUsageForSession(cuNeededForSession uint64, qoSExcellenceReport *pairingtypes.QualityOfServiceReport, usedProviders UsedProvidersInf, routerKey RouterKey) error {
-	scs.LatestRelayCu = cuNeededForSession // set latestRelayCu
-	scs.RelayNum += RelayNumberIncrement   // increase relayNum
-	if scs.RelayNum > 1 {
-		// we only set excellence for sessions with more than one successful relays, this guarantees data within the epoch exists
-		scs.QoSInfo.LastExcellenceQoSReport = qoSExcellenceReport
->>>>>>> e7ae90ee
 	}
 	scs.usedProviders = usedProviders
 	scs.routerKey = routerKey
