--- conflicted
+++ resolved
@@ -17,13 +17,6 @@
 }
 
 type RPCProviderEndpoint struct {
-<<<<<<< HEAD
-	NetworkAddress string   `yaml:"network-address,omitempty" json:"network-address,omitempty" mapstructure:"network-address,omitempty"` // HOST:PORT
-	ChainID        string   `yaml:"chain-id,omitempty" json:"chain-id,omitempty" mapstructure:"chain-id"`                                // spec chain identifier
-	ApiInterface   string   `yaml:"api-interface,omitempty" json:"api-interface,omitempty" mapstructure:"api-interface"`
-	Geolocation    uint64   `yaml:"geolocation,omitempty" json:"geolocation,omitempty" mapstructure:"geolocation"`
-	NodeUrl        []string `yaml:"node-url,omitempty" json:"node-url,omitempty" mapstructure:"node-url"`
-=======
 	NetworkAddress string           `yaml:"network-address,omitempty" json:"network-address,omitempty" mapstructure:"network-address,omitempty"` // HOST:PORT
 	ChainID        string           `yaml:"chain-id,omitempty" json:"chain-id,omitempty" mapstructure:"chain-id"`                                // spec chain identifier
 	ApiInterface   string           `yaml:"api-interface,omitempty" json:"api-interface,omitempty" mapstructure:"api-interface"`
@@ -69,57 +62,6 @@
 		for _, subscription := range consumer {
 			if subscription.Sub == nil { // validate subscription not nil
 				utils.LavaFormatError("filterOldEpochEntriesSubscribe Error", SubscriptionPointerIsNilError, utils.Attribute{Key: "subscripionId", Value: subscription.Id})
-			} else {
-				subscription.Sub.Unsubscribe()
-			}
-		}
-	}
-}
-
-type sessionData struct {
-	sessionMap map[string]*ProviderSessionsWithConsumer
-}
-
-func (sm sessionData) onDeleteEvent() { // do nothing
-}
-
-type RPCSubscription struct {
-	Id                   string
-	Sub                  *rpcclient.ClientSubscription
-	SubscribeRepliesChan chan interface{}
->>>>>>> 292d643c
-}
-
-func (endpoint *RPCProviderEndpoint) String() (retStr string) {
-	return endpoint.ChainID + ":" + endpoint.ApiInterface + " Network Address:" + endpoint.NetworkAddress + " Node: " + strings.Join(endpoint.NodeUrl, ", ") + " Geolocation:" + strconv.FormatUint(endpoint.Geolocation, 10)
-}
-
-func (endpoint *RPCProviderEndpoint) Validate() error {
-	if len(endpoint.NodeUrl) == 0 {
-		return utils.LavaFormatError("Empty URL list for endpoint", nil, &map[string]string{"endpoint": endpoint.String()})
-	}
-	for _, url := range endpoint.NodeUrl {
-		err := common.ValidateEndpoint(url, endpoint.ApiInterface)
-		if err != nil {
-			return err
-		}
-	}
-	return nil
-}
-
-type dataHandler interface {
-	onDeleteEvent()
-}
-
-type subscriptionData struct {
-	subscriptionMap map[string]map[string]*RPCSubscription
-}
-
-func (sm subscriptionData) onDeleteEvent() {
-	for _, consumer := range sm.subscriptionMap {
-		for _, subscription := range consumer {
-			if subscription.Sub == nil { // validate subscription not nil
-				utils.LavaFormatError("filterOldEpochEntriesSubscribe Error", SubscriptionPointerIsNilError, &map[string]string{"subscripionId": subscription.Id})
 			} else {
 				subscription.Sub.Unsubscribe()
 			}
@@ -170,7 +112,6 @@
 	lock               sync.RWMutex
 	RelayNum           uint64
 	PairingEpoch       uint64
-<<<<<<< HEAD
 }
 
 func NewProviderSessionsWithConsumer(consumerAddr string, epochData *ProviderSessionsEpochData, isDataReliability uint32, selfProviderIndex int64) *ProviderSessionsWithConsumer {
@@ -195,37 +136,6 @@
 	return atomic.LoadUint32(&pswc.isDataReliability)
 }
 
-// reads cs.BlockedEpoch atomically, notBlockListedConsumer = 0, blockListedConsumer = 1
-func (pswc *ProviderSessionsWithConsumer) atomicWriteConsumerBlocked(blockStatus uint32) {
-	atomic.StoreUint32(&pswc.isBlockListed, blockStatus)
-}
-
-=======
-}
-
-func NewProviderSessionsWithConsumer(consumerAddr string, epochData *ProviderSessionsEpochData, isDataReliability uint32, selfProviderIndex int64) *ProviderSessionsWithConsumer {
-	pswc := &ProviderSessionsWithConsumer{
-		Sessions:          map[uint64]*SingleProviderSession{},
-		isBlockListed:     0,
-		consumerAddr:      consumerAddr,
-		epochData:         epochData,
-		isDataReliability: isDataReliability,
-		selfProviderIndex: selfProviderIndex,
-	}
-	return pswc
-}
-
-// reads the selfProviderIndex data atomically for DR
-func (pswc *ProviderSessionsWithConsumer) atomicReadProviderIndex() int64 {
-	return atomic.LoadInt64(&pswc.selfProviderIndex)
-}
-
-// reads the isDataReliability data atomically
-func (pswc *ProviderSessionsWithConsumer) atomicReadIsDataReliability() uint32 {
-	return atomic.LoadUint32(&pswc.isDataReliability)
-}
-
->>>>>>> 292d643c
 // reads cs.BlockedEpoch atomically to determine if the consumer is blocked notBlockListedConsumer = 0, blockListedConsumer = 1
 func (pswc *ProviderSessionsWithConsumer) atomicReadConsumerBlocked() (blockStatus uint32) {
 	return atomic.LoadUint32(&pswc.isBlockListed)
@@ -237,25 +147,6 @@
 
 func (pswc *ProviderSessionsWithConsumer) atomicReadUsedComputeUnits() (usedComputeUnits uint64) {
 	return atomic.LoadUint64(&pswc.epochData.UsedComputeUnits)
-<<<<<<< HEAD
-}
-
-func (pswc *ProviderSessionsWithConsumer) atomicWriteUsedComputeUnits(cu uint64) {
-	atomic.StoreUint64(&pswc.epochData.UsedComputeUnits, cu)
-}
-
-func (pswc *ProviderSessionsWithConsumer) atomicWriteMaxComputeUnits(maxComputeUnits uint64) {
-	atomic.StoreUint64(&pswc.epochData.MaxComputeUnits, maxComputeUnits)
-}
-
-func (pswc *ProviderSessionsWithConsumer) atomicCompareAndWriteUsedComputeUnits(newUsed uint64, knownUsed uint64) bool {
-	return atomic.CompareAndSwapUint64(&pswc.epochData.UsedComputeUnits, knownUsed, newUsed)
-}
-
-// create a new session with a consumer, and store it inside it's providerSessions parent
-func (pswc *ProviderSessionsWithConsumer) createNewSingleProviderSession(sessionId uint64, epoch uint64) (session *SingleProviderSession, err error) {
-	utils.LavaFormatDebug("Provider creating new sessionID", &map[string]string{"SessionID": strconv.FormatUint(sessionId, 10), "epoch": strconv.FormatUint(epoch, 10)})
-=======
 }
 
 func (pswc *ProviderSessionsWithConsumer) atomicWriteUsedComputeUnits(cu uint64) {
@@ -269,7 +160,6 @@
 // create a new session with a consumer, and store it inside it's providerSessions parent
 func (pswc *ProviderSessionsWithConsumer) createNewSingleProviderSession(sessionId uint64, epoch uint64) (session *SingleProviderSession, err error) {
 	utils.LavaFormatDebug("Provider creating new sessionID", utils.Attribute{Key: "SessionID", Value: sessionId}, utils.Attribute{Key: "epoch", Value: epoch})
->>>>>>> 292d643c
 	session = &SingleProviderSession{
 		userSessionsParent: pswc,
 		SessionID:          sessionId,
@@ -285,70 +175,6 @@
 }
 
 // this function returns the session locked to be used
-<<<<<<< HEAD
-func (pswc *ProviderSessionsWithConsumer) getExistingSession(sessionId uint64) (session *SingleProviderSession, err error) {
-	pswc.Lock.RLock()
-	defer pswc.Lock.RUnlock()
-	if session, ok := pswc.Sessions[sessionId]; ok {
-		lockSuccessful := session.lock.TryLock()
-		if !lockSuccessful {
-			return nil, utils.LavaFormatError("getExistingSession failed to lock when getting session, session is already locked and being used by the user.", SessionOutOfSyncError, &map[string]string{"sessionId": strconv.FormatUint(session.SessionID, 10)})
-		}
-		return session, nil
-	}
-	return nil, SessionDoesNotExist
-}
-
-// this function verifies the provider can create a data reliability session and returns one if valid
-func (pswc *ProviderSessionsWithConsumer) getDataReliabilitySingleSession(sessionId uint64, epoch uint64) (session *SingleProviderSession, err error) {
-	utils.LavaFormatDebug("Provider creating new DataReliabilitySingleSession", &map[string]string{"SessionID": strconv.FormatUint(sessionId, 10), "epoch": strconv.FormatUint(epoch, 10)})
-	session, foundDataReliabilitySession := pswc.Sessions[sessionId]
-	if foundDataReliabilitySession {
-		// if session exists, relay number should be 0 as it might had an error
-		// locking the session and returning for validation
-		session.lock.Lock()
-		return session, nil
-	}
-
-	// otherwise return a new session and add it to the sessions list
-	session = &SingleProviderSession{
-		userSessionsParent: pswc,
-		SessionID:          sessionId,
-		PairingEpoch:       epoch,
-	}
-	pswc.Lock.Lock()
-	defer pswc.Lock.Unlock()
-	// this is a double lock and risky but we just created session and nobody has reference to it yet
-	session.lock.Lock()
-	pswc.Sessions[sessionId] = session
-
-	// session is still locked when we return it
-	return session, nil
-}
-
-func (sps *SingleProviderSession) GetPairingEpoch() uint64 {
-	return atomic.LoadUint64(&sps.PairingEpoch)
-}
-
-func (sps *SingleProviderSession) SetPairingEpoch(epoch uint64) {
-	atomic.StoreUint64(&sps.PairingEpoch, epoch)
-}
-
-// Verify the SingleProviderSession is locked when getting to this function, if its not locked throw an error
-func (sps *SingleProviderSession) VerifyLock() error {
-	if sps.lock.TryLock() { // verify.
-		// if we managed to lock throw an error for misuse.
-		defer sps.lock.Unlock()
-		return LockMisUseDetectedError
-	}
-	return nil
-}
-
-// In case the user session is a data reliability we just need to verify that the cusum is the amount agreed between the consumer and the provider
-func (sps *SingleProviderSession) PrepareDataReliabilitySessionForUsage(relayRequestTotalCU uint64) error {
-	if relayRequestTotalCU != DataReliabilityCuSum {
-		return utils.LavaFormatError("PrepareDataReliabilitySessionForUsage", DataReliabilityCuSumMisMatchError, &map[string]string{"relayRequestTotalCU": strconv.FormatUint(relayRequestTotalCU, 10)})
-=======
 func (pswc *ProviderSessionsWithConsumer) GetExistingSession(sessionId uint64) (session *SingleProviderSession, err error) {
 	pswc.Lock.RLock()
 	defer pswc.Lock.RUnlock()
@@ -411,35 +237,22 @@
 func (sps *SingleProviderSession) PrepareDataReliabilitySessionForUsage(relayRequestTotalCU uint64) error {
 	if relayRequestTotalCU != DataReliabilityCuSum {
 		return utils.LavaFormatError("PrepareDataReliabilitySessionForUsage", DataReliabilityCuSumMisMatchError, utils.Attribute{Key: "relayRequestTotalCU", Value: relayRequestTotalCU})
->>>>>>> 292d643c
 	}
 	sps.LatestRelayCu = DataReliabilityCuSum // 1. update latest
 	sps.CuSum = relayRequestTotalCU          // 2. update CuSum, if consumer wants to pay more, let it
 	sps.RelayNum += 1
-<<<<<<< HEAD
-	utils.LavaFormatDebug("PrepareDataReliabilitySessionForUsage", &map[string]string{
-		"relayRequestTotalCU": strconv.FormatUint(relayRequestTotalCU, 10),
-		"sps.LatestRelayCu":   strconv.FormatUint(sps.LatestRelayCu, 10),
-		"sps.RelayNum":        strconv.FormatUint(sps.RelayNum, 10),
-	})
-=======
 	utils.LavaFormatDebug("PrepareDataReliabilitySessionForUsage",
 		utils.Attribute{Key: "relayRequestTotalCU", Value: relayRequestTotalCU},
 		utils.Attribute{Key: "sps.LatestRelayCu", Value: sps.LatestRelayCu},
 		utils.Attribute{Key: "sps.RelayNum", Value: sps.RelayNum},
 	)
->>>>>>> 292d643c
 	return nil
 }
 
 func (sps *SingleProviderSession) PrepareSessionForUsage(cuFromSpec uint64, relayRequestTotalCU uint64, relayNumber uint64) error {
 	err := sps.VerifyLock() // sps is locked
 	if err != nil {
-<<<<<<< HEAD
-		return utils.LavaFormatError("sps.verifyLock() failed in PrepareSessionForUsage", err, nil)
-=======
 		return utils.LavaFormatError("sps.verifyLock() failed in PrepareSessionForUsage", err)
->>>>>>> 292d643c
 	}
 
 	// checking if this user session is a data reliability user session.
@@ -450,15 +263,6 @@
 	maxCu := sps.userSessionsParent.atomicReadMaxComputeUnits()
 	if relayRequestTotalCU < sps.CuSum+cuFromSpec {
 		sps.lock.Unlock() // unlock on error
-<<<<<<< HEAD
-		return utils.LavaFormatError("CU mismatch PrepareSessionForUsage, Provider and consumer disagree on CuSum", ProviderConsumerCuMisMatch, &map[string]string{
-			"request.CuSum":  strconv.FormatUint(relayRequestTotalCU, 10),
-			"provider.CuSum": strconv.FormatUint(sps.CuSum, 10),
-			"specCU":         strconv.FormatUint(cuFromSpec, 10),
-			"expected":       strconv.FormatUint(sps.CuSum+cuFromSpec, 10),
-			"relayNumber":    strconv.FormatUint(relayNumber, 10),
-		})
-=======
 		return utils.LavaFormatError("CU mismatch PrepareSessionForUsage, Provider and consumer disagree on CuSum", ProviderConsumerCuMisMatch,
 			utils.Attribute{Key: "request.CuSum", Value: relayRequestTotalCU},
 			utils.Attribute{Key: "provider.CuSum", Value: sps.CuSum},
@@ -466,7 +270,6 @@
 			utils.Attribute{Key: "expected", Value: sps.CuSum + cuFromSpec},
 			utils.Attribute{Key: "relayNumber", Value: relayNumber},
 		)
->>>>>>> 292d643c
 	}
 
 	// if consumer wants to pay more, we need to adjust the payment. so next relay will be in sync
@@ -482,15 +285,6 @@
 	sps.LatestRelayCu = cuToAdd // 1. update latest
 	sps.CuSum += cuToAdd        // 2. update CuSum, if consumer wants to pay more, let it
 	sps.RelayNum = relayNumber  // 3. update RelayNum, we already verified relayNum is valid in GetSession.
-<<<<<<< HEAD
-	utils.LavaFormatDebug("Before Update Normal PrepareSessionForUsage", &map[string]string{
-		"relayRequestTotalCU": strconv.FormatUint(relayRequestTotalCU, 10),
-		"sps.LatestRelayCu":   strconv.FormatUint(sps.LatestRelayCu, 10),
-		"sps.RelayNum":        strconv.FormatUint(sps.RelayNum, 10),
-		"sps.CuSum":           strconv.FormatUint(sps.CuSum, 10),
-		"sps.sessionId":       strconv.FormatUint(sps.SessionID, 10),
-	})
-=======
 	utils.LavaFormatDebug("Before Update Normal PrepareSessionForUsage",
 		utils.Attribute{Key: "relayRequestTotalCU", Value: relayRequestTotalCU},
 		utils.Attribute{Key: "sps.LatestRelayCu", Value: sps},
@@ -498,7 +292,6 @@
 		utils.Attribute{Key: "sps.CuSum", Value: sps},
 		utils.Attribute{Key: "sps.sessionId", Value: sps},
 	)
->>>>>>> 292d643c
 	return nil
 }
 
@@ -506,19 +299,11 @@
 	for {
 		usedCu := sps.userSessionsParent.atomicReadUsedComputeUnits() // check used cu now
 		if usedCu+currentCU > maxCu {
-<<<<<<< HEAD
-			return utils.LavaFormatError("Maximum cu exceeded PrepareSessionForUsage", MaximumCULimitReachedByConsumer, &map[string]string{
-				"usedCu":    strconv.FormatUint(usedCu, 10),
-				"currentCU": strconv.FormatUint(currentCU, 10),
-				"maxCu":     strconv.FormatUint(maxCu, 10),
-			})
-=======
 			return utils.LavaFormatError("Maximum cu exceeded PrepareSessionForUsage", MaximumCULimitReachedByConsumer,
 				utils.Attribute{Key: "usedCu", Value: usedCu},
 				utils.Attribute{Key: "currentCU", Value: currentCU},
 				utils.Attribute{Key: "maxCu", Value: maxCu},
 			)
->>>>>>> 292d643c
 		}
 		// compare usedCu + current cu vs usedCu, if swap succeeds, return otherwise try again
 		// this can happen when multiple sessions are adding their cu at the same time.
@@ -548,11 +333,7 @@
 func (sps *SingleProviderSession) onSessionFailure() error {
 	err := sps.VerifyLock() // sps is locked
 	if err != nil {
-<<<<<<< HEAD
-		return utils.LavaFormatError("sps.verifyLock() failed in onSessionFailure", err, nil)
-=======
 		return utils.LavaFormatError("sps.verifyLock() failed in onSessionFailure", err)
->>>>>>> 292d643c
 	}
 	defer sps.lock.Unlock()
 
@@ -569,16 +350,10 @@
 }
 
 func (sps *SingleProviderSession) onSessionDone() error {
-<<<<<<< HEAD
-	err := sps.VerifyLock() // sps is locked
-	if err != nil {
-		return utils.LavaFormatError("sps.verifyLock() failed in onSessionDone", err, nil)
-=======
 	// this can be called on collected sessions, so if in the future you need to touch the parent, take this into consideration to change the OnSessionDone calls in provider_session_manager
 	err := sps.VerifyLock() // sps is locked
 	if err != nil {
 		return utils.LavaFormatError("sps.verifyLock() failed in onSessionDone", err)
->>>>>>> 292d643c
 	}
 	sps.LatestRelayCu = 0 // reset the cu, we can also verify its 0 when loading.
 	sps.lock.Unlock()
