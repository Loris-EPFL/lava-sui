package keepers

import (
	authkeeper "github.com/cosmos/cosmos-sdk/x/auth/keeper"
	authzkeeper "github.com/cosmos/cosmos-sdk/x/authz/keeper"
	bankkeeper "github.com/cosmos/cosmos-sdk/x/bank/keeper"
	capabilitykeeper "github.com/cosmos/cosmos-sdk/x/capability/keeper"
	consensusparamkeeper "github.com/cosmos/cosmos-sdk/x/consensus/keeper"
	crisiskeeper "github.com/cosmos/cosmos-sdk/x/crisis/keeper"
	distrkeeper "github.com/cosmos/cosmos-sdk/x/distribution/keeper"
	evidencekeeper "github.com/cosmos/cosmos-sdk/x/evidence/keeper"
	feegrantkeeper "github.com/cosmos/cosmos-sdk/x/feegrant/keeper"
	govkeeper "github.com/cosmos/cosmos-sdk/x/gov/keeper"
	groupkeeper "github.com/cosmos/cosmos-sdk/x/group/keeper"
	paramskeeper "github.com/cosmos/cosmos-sdk/x/params/keeper"
	slashingkeeper "github.com/cosmos/cosmos-sdk/x/slashing/keeper"
	stakingkeeper "github.com/cosmos/cosmos-sdk/x/staking/keeper"
	upgradekeeper "github.com/cosmos/cosmos-sdk/x/upgrade/keeper"
	icahostkeeper "github.com/cosmos/ibc-go/v7/modules/apps/27-interchain-accounts/host/keeper"
	ibctransferkeeper "github.com/cosmos/ibc-go/v7/modules/apps/transfer/keeper"
	ibckeeper "github.com/cosmos/ibc-go/v7/modules/core/keeper"
	conflictmodulekeeper "github.com/lavanet/lava/x/conflict/keeper"
	downtimemodulekeeper "github.com/lavanet/lava/x/downtime/keeper"
	dualstakingmodulekeeper "github.com/lavanet/lava/x/dualstaking/keeper"
	epochstoragemodulekeeper "github.com/lavanet/lava/x/epochstorage/keeper"
	fixationkeeper "github.com/lavanet/lava/x/fixationstore/keeper"
	pairingmodulekeeper "github.com/lavanet/lava/x/pairing/keeper"
	plansmodulekeeper "github.com/lavanet/lava/x/plans/keeper"
	projectsmodulekeeper "github.com/lavanet/lava/x/projects/keeper"
	protocolmodulekeeper "github.com/lavanet/lava/x/protocol/keeper"
	rewardsmodulekeeper "github.com/lavanet/lava/x/rewards/keeper"
	specmodulekeeper "github.com/lavanet/lava/x/spec/keeper"
	subscriptionmodulekeeper "github.com/lavanet/lava/x/subscription/keeper"
	timerstorekeeper "github.com/lavanet/lava/x/timerstore/keeper"
	// this line is used by starport scaffolding # stargate/app/moduleImport
)

type LavaKeepers struct {
	// Standard Keepers
	AccountKeeper    authkeeper.AccountKeeper
	BankKeeper       bankkeeper.Keeper
	CapabilityKeeper *capabilitykeeper.Keeper
	StakingKeeper    *stakingkeeper.Keeper
	SlashingKeeper   slashingkeeper.Keeper
	DistrKeeper      distrkeeper.Keeper
	GovKeeper        govkeeper.Keeper
	CrisisKeeper     crisiskeeper.Keeper
	UpgradeKeeper    upgradekeeper.Keeper
	ParamsKeeper     paramskeeper.Keeper
	IBCKeeper        *ibckeeper.Keeper // IBC Keeper must be a pointer in the lk, so we can SetRouter on it correctly
	EvidenceKeeper   evidencekeeper.Keeper
	TransferKeeper   ibctransferkeeper.Keeper
	FeeGrantKeeper   feegrantkeeper.Keeper

	// make scoped keepers public for test purposes
	ScopedIBCKeeper      capabilitykeeper.ScopedKeeper
	ScopedTransferKeeper capabilitykeeper.ScopedKeeper

	// Special Keepers
	TimerStoreKeeper      *timerstorekeeper.Keeper
	FixationStoreKeeper   *fixationkeeper.Keeper
	SpecKeeper            specmodulekeeper.Keeper
	SubscriptionKeeper    subscriptionmodulekeeper.Keeper
	EpochstorageKeeper    epochstoragemodulekeeper.Keeper
	DualstakingKeeper     dualstakingmodulekeeper.Keeper
	PairingKeeper         pairingmodulekeeper.Keeper
	ConflictKeeper        conflictmodulekeeper.Keeper
	ProjectsKeeper        projectsmodulekeeper.Keeper
	PlansKeeper           plansmodulekeeper.Keeper
	ProtocolKeeper        protocolmodulekeeper.Keeper
	DowntimeKeeper        downtimemodulekeeper.Keeper
	RewardsKeeper         rewardsmodulekeeper.Keeper
	ConsensusParamsKeeper consensusparamkeeper.Keeper
<<<<<<< HEAD
	GroupKeeper           groupkeeper.Keeper
=======
	AuthzKeeper           authzkeeper.Keeper
>>>>>>> d710b853
	ICAHostKeeper         icahostkeeper.Keeper
}<|MERGE_RESOLUTION|>--- conflicted
+++ resolved
@@ -71,10 +71,7 @@
 	DowntimeKeeper        downtimemodulekeeper.Keeper
 	RewardsKeeper         rewardsmodulekeeper.Keeper
 	ConsensusParamsKeeper consensusparamkeeper.Keeper
-<<<<<<< HEAD
 	GroupKeeper           groupkeeper.Keeper
-=======
 	AuthzKeeper           authzkeeper.Keeper
->>>>>>> d710b853
 	ICAHostKeeper         icahostkeeper.Keeper
 }