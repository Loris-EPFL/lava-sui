--- conflicted
+++ resolved
@@ -155,21 +155,17 @@
 	StoreUpgrades:        store.StoreUpgrades{},
 }
 
-<<<<<<< HEAD
-var Upgrade_add_rewards = Upgrade{
-	UpgradeName:          "add-rewards",
-	CreateUpgradeHandler: defaultUpgradeHandler,
-	StoreUpgrades:        store.StoreUpgrades{Added: []string{rewardstypes.StoreKey}},
-=======
 var Upgrade_0_30_2 = Upgrade{
 	UpgradeName:          "v0.30.2",
 	CreateUpgradeHandler: defaultUpgradeHandler,
 	StoreUpgrades:        store.StoreUpgrades{},
 }
 
-var Upgrade_remove_mint = Upgrade{
-	UpgradeName:          "remove-mint",
+var Upgrade_remove_mint_add_rewards = Upgrade{
+	UpgradeName:          "remove-mint-add-rewards",
 	CreateUpgradeHandler: defaultUpgradeHandler,
-	StoreUpgrades:        store.StoreUpgrades{Deleted: []string{minttypes.ModuleName}},
->>>>>>> 92e789df
+	StoreUpgrades: store.StoreUpgrades{
+		Added:   []string{rewardstypes.StoreKey},
+		Deleted: []string{minttypes.StoreKey},
+	},
 }