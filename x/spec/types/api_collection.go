package types

import (
	"fmt"
)

// this means the current collection data can be expanded from other, i.e other is allowed to be in InheritanceApis
func (cd *CollectionData) CanExpand(other *CollectionData) bool {
	return cd.ApiInterface == other.ApiInterface && cd.Type == other.Type || other.ApiInterface == ""
}

// expand is called within the same spec apiCollections, to manage inheritance within collections of different add_ons
func (apic *ApiCollection) Expand(myCollections map[CollectionData]*ApiCollection, dependencies map[CollectionData]struct{}) error {
	dependencies[apic.CollectionData] = struct{}{}
	defer delete(dependencies, apic.CollectionData)
	inheritanceApis := apic.InheritanceApis
	apic.InheritanceApis = []*CollectionData{} // delete inheritance so if someone calls expand on this in the future without dependency we don't repeat this
	relevantCollections := []*ApiCollection{}
	for _, inheritingCollection := range inheritanceApis {
		if collection, ok := myCollections[*inheritingCollection]; ok {
			if !apic.CollectionData.CanExpand(&collection.CollectionData) {
				return fmt.Errorf("invalid inheriting collection %v", inheritingCollection)
			}
			if _, ok := dependencies[collection.CollectionData]; ok {
				return fmt.Errorf("circular dependency in inheritance, %v", collection)
			}
			err := collection.Expand(myCollections, dependencies)
			if err != nil {
				return err
			}
			relevantCollections = append(relevantCollections, collection)
		} else {
			return fmt.Errorf("did not find inheritingCollection in myCollections %v", inheritingCollection)
		}
	}
	// since expand is called within the same spec it needs to combine with disabled apiCollections
	return apic.CombineWithOthers(relevantCollections, true, true)
}

// inherit is
func (apic *ApiCollection) Inherit(relevantCollections []*ApiCollection, dependencies map[CollectionData]struct{}) error {
	// do not set dependencies because this mechanism protects inheritance within the same spec and inherit is inheritance between different specs so same type is allowed
	return apic.CombineWithOthers(relevantCollections, false, true)
}

func (apic *ApiCollection) Equals(other *ApiCollection) bool {
	return other.CollectionData == apic.CollectionData
}

// assumes relevantParentCollections are already expanded
func (apic *ApiCollection) InheritAllFields(myCollections map[CollectionData]*ApiCollection, relevantParentCollections []*ApiCollection) error {
	for _, other := range relevantParentCollections {
		if !apic.Equals(other) {
			return fmt.Errorf("incompatible inheritance, apiCollections aren't equal %v", apic)
		}
	}
	err := apic.Expand(myCollections, map[CollectionData]struct{}{})
	if err != nil {
		return err
	}
	return apic.Inherit(relevantParentCollections, map[CollectionData]struct{}{})
}

// this function combines apis, headers and parsers into the api collection from others. it does not check type compatibility
// changes in place inside the apic
// nil merge maps means not to combine that field
func (apic *ApiCollection) CombineWithOthers(others []*ApiCollection, combineWithDisabled bool, allowOverwrite bool) (err error) {
	mergedApis := map[string]interface{}{}
	mergedHeaders := map[string]interface{}{}
	mergedParsers := map[string]interface{}{}
	mergedExtensions := map[string]interface{}{}
	mergedVerifications := map[string]interface{}{}

	mergedApisList := []*Api{}
	mergedHeadersList := []*Header{}
	mergedParsersList := []*ParseDirective{}
	mergedExtensionsList := []*Extension{}
	mergedVerificationsList := []*Verification{}

	currentApis := GetCurrentFromCombinable(apic.Apis)
	currentHeaders := GetCurrentFromCombinable(apic.Headers)
	currentParsers := GetCurrentFromCombinable(apic.ParseDirectives)
	currentExtensions := GetCurrentFromCombinable(apic.Extensions)
	currentVerifications := GetCurrentFromCombinable(apic.Verifications)

	for _, collection := range others {
		if !collection.Enabled && !combineWithDisabled {
			continue
		}

<<<<<<< HEAD
		mergedApisList, mergedApis, err = CombineFields(currentApis, mergedApis, collection.Apis, mergedApisList, allowOverwrite)
=======
		mergedApisList, mergedApis, err = CombineFields(currentApis, collection.Apis, mergedApis, mergedApisList, allowOverwrite)
>>>>>>> 09b56478
		if err != nil {
			return fmt.Errorf("merging apis error %w, %v other collection %v", err, apic, collection.CollectionData)
		}

<<<<<<< HEAD
		mergedHeadersList, mergedHeaders, err = CombineFields(currentHeaders, mergedHeaders, collection.Headers, mergedHeadersList, allowOverwrite)
=======
		mergedHeadersList, mergedHeaders, err = CombineFields(currentHeaders, collection.Headers, mergedHeaders, mergedHeadersList, allowOverwrite)
>>>>>>> 09b56478
		if err != nil {
			return fmt.Errorf("merging headers error %w, %v other collection %v", err, apic, collection.CollectionData)
		}

<<<<<<< HEAD
		mergedParsersList, mergedParsers, err = CombineFields(currentParsers, mergedParsers, collection.ParseDirectives, mergedParsersList, allowOverwrite)
=======
		mergedParsersList, mergedParsers, err = CombineFields(currentParsers, collection.ParseDirectives, mergedParsers, mergedParsersList, allowOverwrite)
>>>>>>> 09b56478
		if err != nil {
			return fmt.Errorf("merging parse directives error %w, %v other collection %v", err, apic, collection.CollectionData)
		}

<<<<<<< HEAD
		mergedExtensionsList, mergedExtensions, err = CombineFields(currentExtensions, mergedExtensions, collection.Extensions, mergedExtensionsList, allowOverwrite)
=======
		mergedExtensionsList, mergedExtensions, err = CombineFields(currentExtensions, collection.Extensions, mergedExtensions, mergedExtensionsList, allowOverwrite)
>>>>>>> 09b56478
		if err != nil {
			return fmt.Errorf("merging extensions error %w, %v other collection %v", err, apic, collection.CollectionData)
		}

<<<<<<< HEAD
		mergedVerificationsList, mergedVerifications, err = CombineFields(currentVerifications, mergedVerifications, collection.Verifications, mergedVerificationsList, allowOverwrite)
=======
		mergedVerificationsList, mergedVerifications, err = CombineFields(currentVerifications, collection.Verifications, mergedVerifications, mergedVerificationsList, allowOverwrite)
>>>>>>> 09b56478
		if err != nil {
			return fmt.Errorf("merging verifications error %w, %v other collection %v", err, apic, collection.CollectionData)
		}
	}

	// merge collected APIs into current apiCollection's APIs (unless overridden)
	apic.Apis, err = CombineUnique(mergedApisList, apic.Apis, currentApis, allowOverwrite)
	if err != nil {
		return fmt.Errorf("error %w in apis combination in collection %#v", err, apic)
	}

	// merge collected headers into current apiCollection's headers (unless overridden)
	apic.Headers, err = CombineUnique(mergedHeadersList, apic.Headers, currentHeaders, allowOverwrite)
	if err != nil {
		return fmt.Errorf("error %w in headers combination in collection %#v", err, apic)
	}
	// merge collected functionTags into current apiCollection's parsing (unless overridden)
	apic.ParseDirectives, err = CombineUnique(mergedParsersList, apic.ParseDirectives, currentParsers, allowOverwrite)
	if err != nil {
		return fmt.Errorf("error %w in parse directive combination in collection %#v", err, apic)
	}

	// merge collected extensions into current apiCollection's parsing (unless overridden)
	apic.Extensions, err = CombineUnique(mergedExtensionsList, apic.Extensions, currentExtensions, allowOverwrite)
	if err != nil {
		return fmt.Errorf("error %w in extension combination in collection %#v", err, apic)
	}

	// merge collected verifications into current apiCollection's parsing (unless overridden)
	apic.Verifications, err = CombineUnique(mergedVerificationsList, apic.Verifications, currentVerifications, allowOverwrite)
	if err != nil {
		return fmt.Errorf("error %w in verification combination in collection %#v", err, apic)
	}

	return nil
}<|MERGE_RESOLUTION|>--- conflicted
+++ resolved
@@ -88,47 +88,27 @@
 			continue
 		}
 
-<<<<<<< HEAD
-		mergedApisList, mergedApis, err = CombineFields(currentApis, mergedApis, collection.Apis, mergedApisList, allowOverwrite)
-=======
 		mergedApisList, mergedApis, err = CombineFields(currentApis, collection.Apis, mergedApis, mergedApisList, allowOverwrite)
->>>>>>> 09b56478
 		if err != nil {
 			return fmt.Errorf("merging apis error %w, %v other collection %v", err, apic, collection.CollectionData)
 		}
 
-<<<<<<< HEAD
-		mergedHeadersList, mergedHeaders, err = CombineFields(currentHeaders, mergedHeaders, collection.Headers, mergedHeadersList, allowOverwrite)
-=======
 		mergedHeadersList, mergedHeaders, err = CombineFields(currentHeaders, collection.Headers, mergedHeaders, mergedHeadersList, allowOverwrite)
->>>>>>> 09b56478
 		if err != nil {
 			return fmt.Errorf("merging headers error %w, %v other collection %v", err, apic, collection.CollectionData)
 		}
 
-<<<<<<< HEAD
-		mergedParsersList, mergedParsers, err = CombineFields(currentParsers, mergedParsers, collection.ParseDirectives, mergedParsersList, allowOverwrite)
-=======
 		mergedParsersList, mergedParsers, err = CombineFields(currentParsers, collection.ParseDirectives, mergedParsers, mergedParsersList, allowOverwrite)
->>>>>>> 09b56478
 		if err != nil {
 			return fmt.Errorf("merging parse directives error %w, %v other collection %v", err, apic, collection.CollectionData)
 		}
 
-<<<<<<< HEAD
-		mergedExtensionsList, mergedExtensions, err = CombineFields(currentExtensions, mergedExtensions, collection.Extensions, mergedExtensionsList, allowOverwrite)
-=======
 		mergedExtensionsList, mergedExtensions, err = CombineFields(currentExtensions, collection.Extensions, mergedExtensions, mergedExtensionsList, allowOverwrite)
->>>>>>> 09b56478
 		if err != nil {
 			return fmt.Errorf("merging extensions error %w, %v other collection %v", err, apic, collection.CollectionData)
 		}
 
-<<<<<<< HEAD
-		mergedVerificationsList, mergedVerifications, err = CombineFields(currentVerifications, mergedVerifications, collection.Verifications, mergedVerificationsList, allowOverwrite)
-=======
 		mergedVerificationsList, mergedVerifications, err = CombineFields(currentVerifications, collection.Verifications, mergedVerifications, mergedVerificationsList, allowOverwrite)
->>>>>>> 09b56478
 		if err != nil {
 			return fmt.Errorf("merging verifications error %w, %v other collection %v", err, apic, collection.CollectionData)
 		}
