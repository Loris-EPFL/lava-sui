package types

import (
	"bytes"
	"encoding/json"
)

<<<<<<< HEAD
const NOT_APPLICABLE int64 = -1
const LATEST_BLOCK int64 = -2
const EARLIEST_BLOCK int64 = -3
const PENDING_BLOCK int64 = -4
=======
const (
	GET_BLOCKNUM                = "getBlockNumber"
	GET_BLOCK_BY_NUM            = "getBlockByNumber"
	DEFAULT_PARSED_RESULT_INDEX = 0
)

var SupportedTags = [...]string{GET_BLOCKNUM, GET_BLOCK_BY_NUM}
>>>>>>> 3fd8efa6

//allows unmarshaling parser func
func (s PARSER_FUNC) MarshalJSON() ([]byte, error) {
	buffer := bytes.NewBufferString(`"`)
	buffer.WriteString(PARSER_FUNC_name[int32(s)])
	buffer.WriteString(`"`)
	return buffer.Bytes(), nil
}

// UnmarshalJSON unmashals a quoted json string to the enum value
func (s *PARSER_FUNC) UnmarshalJSON(b []byte) error {
	var j string
	err := json.Unmarshal(b, &j)
	if err != nil {
		return err
	}
	// Note that if the string cannot be found then it will be set to the zero value, 'Created' in this case.
	*s = PARSER_FUNC(PARSER_FUNC_value[j])
	return nil
}

func IsFinalizedBlock(requestedBlock int64, latestBlock int64, finalizationCriteria uint32) bool {
	switch requestedBlock {
	case NOT_APPLICABLE:
		return false
	default:
		if requestedBlock < 0 {
			return false
		}
		if requestedBlock <= latestBlock-int64(finalizationCriteria) {
			return true
		}
	}
	return false
}<|MERGE_RESOLUTION|>--- conflicted
+++ resolved
@@ -5,12 +5,10 @@
 	"encoding/json"
 )
 
-<<<<<<< HEAD
 const NOT_APPLICABLE int64 = -1
 const LATEST_BLOCK int64 = -2
 const EARLIEST_BLOCK int64 = -3
 const PENDING_BLOCK int64 = -4
-=======
 const (
 	GET_BLOCKNUM                = "getBlockNumber"
 	GET_BLOCK_BY_NUM            = "getBlockByNumber"
@@ -18,7 +16,6 @@
 )
 
 var SupportedTags = [...]string{GET_BLOCKNUM, GET_BLOCK_BY_NUM}
->>>>>>> 3fd8efa6
 
 //allows unmarshaling parser func
 func (s PARSER_FUNC) MarshalJSON() ([]byte, error) {
