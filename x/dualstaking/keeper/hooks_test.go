package keeper_test

import (
	"fmt"
	"math/rand"
	"testing"
	"time"

	"cosmossdk.io/math"
	sdk "github.com/cosmos/cosmos-sdk/types"
	stakingtypes "github.com/cosmos/cosmos-sdk/x/staking/types"
	"github.com/lavanet/lava/testutil/common"
	dualstakingtypes "github.com/lavanet/lava/x/dualstaking/types"
	"github.com/stretchr/testify/require"
	"golang.org/x/exp/slices"
)

// test that creation of a validator creates a delegation from the validator to an empty provider
func TestCreateValidator(t *testing.T) {
	ts := newTester(t)
	ts.addValidators(1)

	validator, _ := ts.GetAccount(common.VALIDATOR, 0)

	amount := sdk.NewIntFromUint64(100)
	ts.TxCreateValidator(validator, amount)

	res, err := ts.QueryDualstakingProviderDelegators(dualstakingtypes.EMPTY_PROVIDER, true)
	require.NoError(t, err)
	require.Equal(t, res.Delegations[0].Delegator, validator.Addr.String())
}

// test that delegating to a validator also delegates to an empty provider
func TestDelegateToValidator(t *testing.T) {
	ts := newTester(t)
	ts.addValidators(1)

	validator, _ := ts.GetAccount(common.VALIDATOR, 0)

	amount := sdk.NewIntFromUint64(100)
	ts.TxCreateValidator(validator, amount)

	res, err := ts.QueryDualstakingProviderDelegators(dualstakingtypes.EMPTY_PROVIDER, true)
	require.NoError(t, err)
	require.Equal(t, res.Delegations[0].Delegator, validator.Addr.String())

	ts.addClients(1)
	delegator, _ := ts.GetAccount(common.CONSUMER, 0)
	_, err = ts.TxDelegateValidator(delegator, validator, amount)
	require.NoError(t, err)

	res, err = ts.QueryDualstakingProviderDelegators(dualstakingtypes.EMPTY_PROVIDER, true)
	require.NoError(t, err)
	require.Equal(t, 2, len(res.Delegations))
	require.True(t, res.Delegations[0].Delegator == validator.Addr.String() || res.Delegations[0].Delegator == delegator.Addr.String())
	require.True(t, res.Delegations[1].Delegator == validator.Addr.String() || res.Delegations[1].Delegator == delegator.Addr.String())
}

// test that redelegating to a validator does not affect the delegator state
func TestReDelegateToValidator(t *testing.T) {
	ts := newTester(t)
	ts.addValidators(2)

	validator1, _ := ts.GetAccount(common.VALIDATOR, 0)
	validator2, _ := ts.GetAccount(common.VALIDATOR, 1)

	amount := sdk.NewIntFromUint64(100)
	ts.TxCreateValidator(validator1, amount)
	ts.TxCreateValidator(validator2, amount)

	delegatorsRes, err := ts.QueryDualstakingProviderDelegators(dualstakingtypes.EMPTY_PROVIDER, true)
	require.NoError(t, err)
	require.Equal(t, 2, len(delegatorsRes.Delegations))

	ts.addClients(1)
	delegator, _ := ts.GetAccount(common.CONSUMER, 0)
	_, err = ts.TxDelegateValidator(delegator, validator1, amount)
	require.NoError(t, err)

	delegatorsRes, err = ts.QueryDualstakingProviderDelegators(dualstakingtypes.EMPTY_PROVIDER, true)
	require.NoError(t, err)
	require.Equal(t, 3, len(delegatorsRes.Delegations))

	providersRes, err := ts.QueryDualstakingDelegatorProviders(delegator.Addr.String(), true)
	require.NoError(t, err)
	require.Equal(t, 1, len(providersRes.Delegations))
	require.Equal(t, delegator.Addr.String(), providersRes.Delegations[0].Delegator)

	_, err = ts.TxReDelegateValidator(delegator, validator1, validator2, amount)
	require.NoError(t, err)

	delegatorsRes1, err := ts.QueryDualstakingProviderDelegators(dualstakingtypes.EMPTY_PROVIDER, true)
	require.NoError(t, err)
	require.Equal(t, delegatorsRes, delegatorsRes1)

	providersRes1, err := ts.QueryDualstakingDelegatorProviders(delegator.Addr.String(), true)
	require.NoError(t, err)
	require.Equal(t, providersRes, providersRes1)
}

// test that redelegating to a validator does not affect the delegator state
func TestReDelegateToProvider(t *testing.T) {
	ts := newTester(t)
	ts.addValidators(1)
	err := ts.addProviders(1)
	require.NoError(t, err)
	ts.addClients(1)

	validator, _ := ts.GetAccount(common.VALIDATOR, 0)
	amount := sdk.NewIntFromUint64(10000)
	ts.TxCreateValidator(validator, amount)

	provider, _ := ts.GetAccount(common.PROVIDER, 0)
	err = ts.StakeProvider(provider.Addr.String(), ts.spec, amount.Int64())
	require.NoError(t, err)

	ts.AdvanceEpoch()

	delegator, _ := ts.GetAccount(common.CONSUMER, 0)
	_, err = ts.TxDelegateValidator(delegator, validator, amount)
	require.NoError(t, err)

	epoch := ts.EpochStart()
	entry, err := ts.Keepers.Epochstorage.GetStakeEntryForProviderEpoch(ts.Ctx, ts.spec.Index, provider.Addr, epoch)
	require.NoError(t, err)
	require.Equal(t, amount, entry.Stake.Amount)

	providersRes, err := ts.QueryDualstakingDelegatorProviders(delegator.Addr.String(), true)
	require.NoError(t, err)
	require.Equal(t, 1, len(providersRes.Delegations))
	require.Equal(t, dualstakingtypes.EMPTY_PROVIDER, providersRes.Delegations[0].Provider)

	ts.AdvanceEpoch()

	_, err = ts.TxDualstakingRedelegate(delegator.Addr.String(),
		dualstakingtypes.EMPTY_PROVIDER,
		provider.Addr.String(),
		dualstakingtypes.EMPTY_PROVIDER_CHAINID,
		entry.Chain,
		sdk.NewCoin(ts.TokenDenom(), amount))

	require.NoError(t, err)

	providersRes1, err := ts.QueryDualstakingDelegatorProviders(delegator.Addr.String(), false)
	require.NoError(t, err)
	require.Equal(t, providersRes, providersRes1)

	providersRes1, err = ts.QueryDualstakingDelegatorProviders(delegator.Addr.String(), true)
	require.NoError(t, err)
	require.Equal(t, provider.Addr.String(), providersRes1.Delegations[0].Provider)

	ts.AdvanceEpoch()

	epoch = ts.EpochStart()
	entry, err = ts.Keepers.Epochstorage.GetStakeEntryForProviderEpoch(ts.Ctx, ts.spec.Index, provider.Addr, epoch)
	require.NoError(t, err)
	require.Equal(t, amount, entry.DelegateTotal.Amount)
	require.Equal(t, amount, entry.Stake.Amount)
}

// TestUnbondUniformProviders checks that the uniform unbond of providers (that is triggered by a validator unbond)
// works as expected. The test case is as follows:
// [10 20 50 60 70] 25 -> [0 20 50 60 70] 25 + 15/4 -> [0 0 50 60 70] 25 + 15/4 + 8.75/3
// Explanation: assume 5 providers each with different delegations (10, 20, and so on). The validator
// unbonds 25*5 tokens. In this case, each provider should have its delegation decreased by 25 tokens.
// Not all providers have delegations with 25+ token, so we decrease their whole delegation and take the
// remainder from other providers uniformly
func TestUnbondUniformProviders(t *testing.T) {
	ts := newTester(t)
	ts.addValidators(1)
	err := ts.addProviders(5)
	require.NoError(t, err)
	ts.addClients(1)

	// create validator and providers
	validator, _ := ts.GetAccount(common.VALIDATOR, 0)
	amount := sdk.NewIntFromUint64(10000)
	ts.TxCreateValidator(validator, amount)

	for i := 0; i < 5; i++ {
		provider, _ := ts.GetAccount(common.PROVIDER, i)
		err := ts.StakeProvider(provider.Addr.String(), ts.spec, amount.Int64())
		require.NoError(t, err)
	}

	ts.AdvanceEpoch()

	// delegate to validator (automatically delegates to empty provider)
	delegatorAcc, delegator := ts.GetAccount(common.CONSUMER, 0)
	_, err = ts.TxDelegateValidator(delegatorAcc, validator, sdk.NewInt(210))
	require.NoError(t, err)

	// redelegate from empty provider to all providers with fixed amounts
	redelegateAmts := []math.Int{
		sdk.NewInt(10),
		sdk.NewInt(20),
		sdk.NewInt(50),
		sdk.NewInt(60),
		sdk.NewInt(70),
	}
	var providers []string
	for i := 0; i < 5; i++ {
		_, provider := ts.GetAccount(common.PROVIDER, i)
		providers = append(providers, provider)
		_, err = ts.TxDualstakingRedelegate(delegatorAcc.Addr.String(),
			dualstakingtypes.EMPTY_PROVIDER,
			provider,
			dualstakingtypes.EMPTY_PROVIDER_CHAINID,
			ts.spec.Index,
			sdk.NewCoin(ts.TokenDenom(), redelegateAmts[i]))
		require.NoError(t, err)
	}

	// unbond 25*5 tokens from validator
	_, err = ts.TxUnbondValidator(delegatorAcc, validator, sdk.NewInt(25*5))
	require.NoError(t, err)

	res, err := ts.QueryDualstakingDelegatorProviders(delegator, true)
	require.Len(t, res.Delegations, 3)
	require.NoError(t, err)
	for _, d := range res.Delegations {
		switch d.Provider {
		case providers[2]:
			require.Equal(t, int64(19), d.Amount.Amount.Int64())
		case providers[3]:
			require.Equal(t, int64(28), d.Amount.Amount.Int64())
		case providers[4]:
			require.Equal(t, int64(38), d.Amount.Amount.Int64()) // highest delegation is decreased by uniform amount + remainder
		default:
			require.FailNow(t, "unexpected provider in delegations")
		}
	}

	diff, err := ts.Keepers.Dualstaking.VerifyDelegatorBalance(ts.Ctx, delegatorAcc.Addr)
	require.NoError(t, err)
	require.True(t, diff.IsZero())
}

func TestValidatorSlash(t *testing.T) {
	ts := newTester(t)
	_, _ = ts.AddAccount(common.VALIDATOR, 0, testBalance*1000000000)
	amount := sdk.NewIntFromUint64(1000000000)

	// create valAcc and providers
	valAcc, _ := ts.GetAccount(common.VALIDATOR, 0)
	ts.TxCreateValidator(valAcc, amount)
	ts.AdvanceEpoch()

	// sanity check: validator should have 1000000000 tokens
	val := ts.GetValidator(valAcc.Addr)
	require.Equal(t, amount, val.Tokens)

	// sanity check: empty provider should have delegation of 1000000000 tokens
	resQ, err := ts.QueryDualstakingProviderDelegators(dualstakingtypes.EMPTY_PROVIDER, false)
	require.NoError(t, err)
	require.Equal(t, 1, len(resQ.Delegations))
	require.Equal(t, amount, resQ.Delegations[0].Amount.Amount)

	// slash 0.6*ConsensusPowerTokens = 0.6*100000 from the validator and check balance
	expectedTokensToBurn := ts.SlashValidator(valAcc, sdk.NewDecWithPrec(6, 1), 1, ts.Ctx.BlockHeight()) // fraction = 0.6

	// sanity check: validator should have 0.6*ConsensusPowerTokens = 0.6*100000
	val = ts.GetValidator(valAcc.Addr)
	require.Equal(t, amount.Sub(expectedTokensToBurn), val.Tokens)

	// check: the only delegation should be validator delegated to empty provider
	// the delegation amount should be original_amount(=1000000000) - expectedTokensToBurn
	res, err := ts.QueryDualstakingDelegatorProviders(valAcc.Addr.String(), true)
	require.NoError(t, err)
	require.Equal(t, 1, len(res.Delegations)) // empty provider
	require.Equal(t, amount.Sub(expectedTokensToBurn), res.Delegations[0].Amount.Amount)

	// sanity check: verify that provider-validator delegations are equal
	diff, err := ts.Keepers.Dualstaking.VerifyDelegatorBalance(ts.Ctx, valAcc.Addr)
	require.NoError(t, err)
	require.True(t, diff.IsZero())
}

// TestValidatorAndProvidersSlash checks that after a validator gets slashed, the delegators' providers
// get slashed as expected (by an equal amount to preserve the validators-providers delegation balance)
func TestValidatorAndProvidersSlash(t *testing.T) {
	ts := newTester(t)
	ts.addValidators(1)
	err := ts.addProviders(5)
	require.NoError(t, err)
	_, _ = ts.AddAccount(common.CONSUMER, 0, testBalance*1000000000)

	power := int64(1)
	consensusPowerTokens := ts.Keepers.StakingKeeper.TokensFromConsensusPower(ts.Ctx, power)
	stake := consensusPowerTokens.MulRaw(10)

	// create valAcc and providers
	valAcc, _ := ts.GetAccount(common.VALIDATOR, 0)
	ts.TxCreateValidator(valAcc, stake)

	for i := 0; i < 5; i++ {
		provider, _ := ts.GetAccount(common.PROVIDER, i)
		err := ts.StakeProvider(provider.Addr.String(), ts.spec, stake.Int64())
		require.NoError(t, err)
	}
	ts.AdvanceEpoch()

	// sanity check: validator should have 1000000000*6 tokens (initial stake + 5 provider stakes via dualstaking)
	expectedValidatorTokens := stake.MulRaw(6)
	val := ts.GetValidator(valAcc.Addr)
	require.Equal(t, expectedValidatorTokens, val.Tokens)

	// delegate to validator (automatically delegates to empty provider)
	delegatorAcc, delegator := ts.GetAccount(common.CONSUMER, 0)
	_, err = ts.TxDelegateValidator(delegatorAcc, valAcc, consensusPowerTokens.MulRaw(250))
	require.NoError(t, err)
	delegatorValDelegations := ts.Keepers.StakingKeeper.GetAllDelegatorDelegations(ts.Ctx, delegatorAcc.Addr)
	require.Equal(t, 1, len(delegatorValDelegations))
	val = ts.GetValidator(valAcc.Addr)
	require.Equal(t, consensusPowerTokens.MulRaw(250), val.TokensFromShares(delegatorValDelegations[0].Shares).TruncateInt())
	expectedValidatorTokens = expectedValidatorTokens.Add(consensusPowerTokens.MulRaw(250))
	ts.AdvanceEpoch() // advance epoch to apply the empty provider delegation (that happens automatically when delegating to the validator)

	// sanity check: empty provider should have val_stake(=1000000000) + 250*consensusPowerTokens tokens in two delegations
	resQ, err := ts.QueryDualstakingProviderDelegators(dualstakingtypes.EMPTY_PROVIDER, false)
	require.NoError(t, err)
	require.Equal(t, 2, len(resQ.Delegations))
	require.Equal(t, stake.Add(consensusPowerTokens.MulRaw(250)), resQ.Delegations[0].Amount.Amount.Add(resQ.Delegations[1].Amount.Amount))

	// redelegate all the empty provider's funds to all providers with fixed amounts
	redelegateAmts := []math.Int{
		consensusPowerTokens.MulRaw(15),
		consensusPowerTokens.MulRaw(15),
		consensusPowerTokens.MulRaw(55),
		consensusPowerTokens.MulRaw(60),
		consensusPowerTokens.MulRaw(105),
	}
	var providers []string
	for i := 0; i < 5; i++ {
		_, provider := ts.GetAccount(common.PROVIDER, i)
		providers = append(providers, provider)

		_, err = ts.TxDualstakingRedelegate(delegatorAcc.Addr.String(),
			dualstakingtypes.EMPTY_PROVIDER,
			provider,
			dualstakingtypes.EMPTY_PROVIDER_CHAINID,
			ts.spec.Index,
			sdk.NewCoin(ts.TokenDenom(), redelegateAmts[i]))
		require.NoError(t, err)
		ts.AdvanceEpoch()

		// verify delegation is applied (should be 2 delegations: self delegation + redelegate amount)
		resQ, err = ts.QueryDualstakingProviderDelegators(provider, false)
		require.NoError(t, err)
		require.Equal(t, 2, len(resQ.Delegations))
		require.Equal(t, redelegateAmts[i].Add(stake), resQ.Delegations[0].Amount.Amount.Add(resQ.Delegations[1].Amount.Amount))
	}

	// since we emptied empty_provider, we wait until its delegation entry in the fixation
	// store is actually deleted (and not just marked for deletion)
	ts.AdvanceBlockUntilStale()

	// sanity check: redelegate from provider0 to provider1 and check delegations balance
	_, err = ts.TxDualstakingRedelegate(delegator, providers[0], providers[1], ts.spec.Index, ts.spec.Index, sdk.NewCoin(ts.TokenDenom(), consensusPowerTokens.MulRaw(5)))
	require.NoError(t, err)
	ts.AdvanceEpoch() // apply redelegation
	diff, err := ts.Keepers.Dualstaking.VerifyDelegatorBalance(ts.Ctx, delegatorAcc.Addr)
	require.NoError(t, err)
	require.True(t, diff.IsZero())

	// sanity check: unbond some of provider2's funds and check delegations balance
	_, err = ts.TxDualstakingUnbond(delegator, providers[2], ts.spec.Index, sdk.NewCoin(ts.TokenDenom(), consensusPowerTokens.MulRaw(5)))
	require.NoError(t, err)
	ts.AdvanceEpoch() // apply unbond
	diff, err = ts.Keepers.Dualstaking.VerifyDelegatorBalance(ts.Ctx, delegatorAcc.Addr)
	require.NoError(t, err)
	require.True(t, diff.IsZero())
	expectedValidatorTokens = expectedValidatorTokens.Sub(consensusPowerTokens.MulRaw(5))

	// get the delegator's provider delegations before the slash
	res, err := ts.QueryDualstakingDelegatorProviders(delegator, true)
	require.NoError(t, err)
	delegationsBeforeSlash := res.Delegations
	slices.SortFunc(delegationsBeforeSlash, func(i, j dualstakingtypes.Delegation) bool {
		return i.Amount.IsLT(j.Amount)
	})

	// slash consensusPowerTokens*0.6 tokens from the validator and check balance
	expectedTokensSlashed := ts.SlashValidator(valAcc, sdk.NewDecWithPrec(6, 1), power, ts.Ctx.BlockHeight()) // fraction = 0.6
	expectedValidatorTokens = expectedValidatorTokens.Sub(expectedTokensSlashed)
	val = ts.GetValidator(valAcc.Addr)
	require.Equal(t, expectedValidatorTokens, val.Tokens)

	// hard coded effective fraction of slash
	fraction := sdk.MustNewDecFromStr("0.001967213114754099")

	// both the validator and providers have a single delegation that was created by their
	// self delegation. Check that the new amount after slash is (1-fraction) * old_amount
	res, err = ts.QueryDualstakingDelegatorProviders(valAcc.Addr.String(), true)
	require.NoError(t, err)
	require.Len(t, res.Delegations, 1)
	require.Equal(t, sdk.OneDec().Sub(fraction).MulInt(stake).RoundInt(), res.Delegations[0].Amount.Amount)

	for _, p := range providers {
		res, err = ts.QueryDualstakingDelegatorProviders(p, true)
		require.NoError(t, err)
		require.Len(t, res.Delegations, 1)
		require.Equal(t, sdk.OneDec().Sub(fraction).MulInt(stake).RoundInt(), res.Delegations[0].Amount.Amount)
	}

	// the total token to deduct from the delegator's provider delegations is:
	// total_providers_delegations * fraction = (245 * consensus_power_tokens) * fraction
	res, err = ts.QueryDualstakingDelegatorProviders(delegator, true)
	require.NoError(t, err)
	require.Len(t, res.Delegations, 5) // 5 providers from redelegations
	totalDelegations := math.ZeroInt()
	for _, d := range res.Delegations {
		totalDelegations = totalDelegations.Add(d.Amount.Amount)
	}
	require.Equal(t, sdk.OneDec().Sub(fraction).MulInt(consensusPowerTokens.MulRaw(245)).TruncateInt(), totalDelegations)

	// verify once again that the delegator's delegations balance is preserved
	diff, err = ts.Keepers.Dualstaking.VerifyDelegatorBalance(ts.Ctx, delegatorAcc.Addr)
	require.NoError(t, err)
	require.Equal(t, sdk.OneInt(), diff)
}

// TestCancelUnbond checks that the providers-validators delegations balance is preserved when
// a delegator (to a validator) cancels its unbond request
func TestCancelUnbond(t *testing.T) {
	ts := newTester(t)
	ts.addValidators(1)
	ts.addClients(1)
	amount := sdk.NewIntFromUint64(10000)

	// create validator and providers
	validator, _ := ts.GetAccount(common.VALIDATOR, 0)
	ts.TxCreateValidator(validator, amount)

	ts.AdvanceEpoch()

	// delegate to validator (automatically delegates to empty provider)
	delegator, _ := ts.GetAccount(common.CONSUMER, 0)
	_, err := ts.TxDelegateValidator(delegator, validator, sdk.NewInt(250))
	require.NoError(t, err)

	// unbond and advance blocks
	_, err = ts.TxUnbondValidator(delegator, validator, sdk.NewInt(250))
	require.NoError(t, err)
	ts.verifyDelegatorsBalance()

	unbondBlock := ts.Ctx.BlockHeight()
	ts.AdvanceEpoch()

	// cancel the unbond TX and check for balances
	_, err = ts.TxCancelUnbondValidator(delegator, validator, unbondBlock, sdk.NewCoin(ts.TokenDenom(), sdk.NewInt(50)))
	require.NoError(t, err)

	diff, err := ts.Keepers.Dualstaking.VerifyDelegatorBalance(ts.Ctx, delegator.Addr)
	require.NoError(t, err)
	require.True(t, diff.IsZero())
}

// TestHooksRandomDelegations creates lots of random delegations through the dualstaking module
// the goal is to verify that all redelegations that are triggered from dualstaking delegation TX
// succeed
func TestHooksRandomDelegations(t *testing.T) {
	ts := newTester(t)
	_, _ = ts.AddAccount(common.VALIDATOR, 0, testBalance*1000000000)
	_, _ = ts.AddAccount(common.PROVIDER, 0, testBalance*1000000000)
	_, _ = ts.AddAccount(common.CONSUMER, 0, testBalance*1000000000)
	amount := sdk.NewIntFromUint64(1000)

	// create validatorAcc and providers
	validatorAcc, _ := ts.GetAccount(common.VALIDATOR, 0)
	ts.TxCreateValidator(validatorAcc, amount)

	providerAcc, provider := ts.GetAccount(common.PROVIDER, 0)
	err := ts.StakeProvider(providerAcc.Addr.String(), ts.spec, amount.Int64())
	require.NoError(t, err)

	ts.AdvanceEpoch()

	r := rand.New(rand.NewSource(time.Now().UnixNano()))
	delegations := r.Perm(int(amount.Int64())) // array of 1000 elements with random number between [0,10000)

	prevDelegatorAcc, prevDelegator := ts.GetAccount(common.CONSUMER, 0)

	for i, d := range delegations {
		_, _ = ts.AddAccount(common.CONSUMER, i+1, testBalance*1000000000)
		delegatorAcc, delegator := ts.GetAccount(common.CONSUMER, i+1)
		d += 1
		d *= 1000000037 // avoid delegating zero
		if d%2 == 0 {
			delegatorAcc = prevDelegatorAcc
			delegator = prevDelegator
		}
		_, err := ts.TxDualstakingDelegate(delegator, provider, ts.spec.Index, sdk.NewCoin(ts.TokenDenom(), sdk.NewInt(int64(d))))
		require.NoError(t, err)

		_, found := ts.Keepers.StakingKeeper.GetDelegation(ts.Ctx, delegatorAcc.Addr, sdk.ValAddress(validatorAcc.Addr))
		require.True(t, found)

		valConsAddr := sdk.GetConsAddress(validatorAcc.ConsKey.PubKey())
		ts.Keepers.SlashingKeeper.Slash(ts.Ctx, valConsAddr, sdk.NewDecWithPrec(1, 1), 1, ts.Ctx.BlockHeight())
	}
}

// TestNotRoundedShares checks that the delegate TX works in a specific case in which it
// failed in the past due to not-rounded shares value
func TestNotRoundedShares(t *testing.T) {
	ts := newTester(t)
	_, _ = ts.AddAccount(common.VALIDATOR, 0, testBalance*10000000000)
	_, _ = ts.AddAccount(common.PROVIDER, 0, testBalance*10000000000)
	_, _ = ts.AddAccount(common.CONSUMER, 0, testBalance*10000000000)
	delAmount := sdk.NewIntFromUint64(1000000000000)

	delegatorAcc, delegator := ts.GetAccount(common.CONSUMER, 0)

	validatorAcc, _ := ts.GetAccount(common.VALIDATOR, 0)
	ts.TxCreateValidator(validatorAcc, math.NewIntFromUint64(4495000000001))

	val, found := ts.Keepers.StakingKeeper.GetValidator(ts.Ctx, sdk.ValAddress(validatorAcc.Addr))
	require.True(t, found)
	val.DelegatorShares = sdk.MustNewDecFromStr("4540404040405.050505050505050505")
	ts.Keepers.StakingKeeper.SetValidator(ts.Ctx, val)

	providerAcc, provider := ts.GetAccount(common.PROVIDER, 0)
	err := ts.StakeProvider(providerAcc.Addr.String(), ts.spec, delAmount.Int64())
	require.NoError(t, err)

	shares := sdk.MustNewDecFromStr("1010101010101.010101010101010101")
	require.NoError(t, err)
	ts.Keepers.StakingKeeper.SetDelegation(ts.Ctx, stakingtypes.NewDelegation(delegatorAcc.Addr, sdk.ValAddress(validatorAcc.Addr), shares))

	_, err = ts.TxDualstakingDelegate(delegator, provider, ts.spec.Index, sdk.NewCoin(ts.TokenDenom(), delAmount))
	require.NoError(t, err)
}

<<<<<<< HEAD
func TestUnbondValidatorButNotRemoveStakeEntry(t *testing.T) {
=======
// TestUndelegateProvider checks for a bug that when a provider unstakes, its delegations are not
// transferred to the empty provider. If the bug persists, this unit test fails
func TestUndelegateProvider(t *testing.T) {
>>>>>>> 70a07323
	ts := newTester(t)
	ts.addValidators(2)
	err := ts.addProviders(5)
	require.NoError(t, err)
	ts.addClients(2)

	// create validator and providers
	validator, _ := ts.GetAccount(common.VALIDATOR, 0)
	amount := sdk.NewIntFromUint64(9999)
	ts.TxCreateValidator(validator, amount)

	validator2, _ := ts.GetAccount(common.VALIDATOR, 1)
	amount2 := sdk.NewIntFromUint64(9998)
	ts.TxCreateValidator(validator2, amount2)

	delegatorAcc1, _ := ts.GetAccount(common.CONSUMER, 0)
	_, err = ts.TxDelegateValidator(delegatorAcc1, validator, sdk.NewInt(9999))
	require.NoError(t, err)

<<<<<<< HEAD
	delegatorAcc2, _ := ts.GetAccount(common.CONSUMER, 0)
=======
	delegatorAcc2, _ := ts.GetAccount(common.CONSUMER, 1)
>>>>>>> 70a07323
	_, err = ts.TxDelegateValidator(delegatorAcc2, validator, sdk.NewInt(9998))
	require.NoError(t, err)

	for i := 0; i < 5; i++ {
		provider, _ := ts.GetAccount(common.PROVIDER, i)
<<<<<<< HEAD
		err := ts.StakeProvider(provider.Addr.String(), ts.spec, sdk.NewIntFromUint64(9999).Int64())
=======
		err := ts.StakeProvider(provider.Addr.String(), ts.spec, amount.Int64())
>>>>>>> 70a07323
		require.NoError(t, err)
	}

	providerAcct, provider := ts.GetAccount(common.PROVIDER, 0)

<<<<<<< HEAD
	// provider completely unbond from validator, delegation is removed, but stakeentry still exists
	_, err = ts.TxUnbondValidator(providerAcct, validator, sdk.NewInt(9999))
	require.NoError(t, err)

	// other delegator should not be able to delegate to the provider
=======
	// delegator1 redelegates 9999 to the provider
>>>>>>> 70a07323
	_, err = ts.TxDualstakingRedelegate(delegatorAcc1.Addr.String(),
		dualstakingtypes.EMPTY_PROVIDER,
		provider,
		dualstakingtypes.EMPTY_PROVIDER_CHAINID,
		ts.spec.Index,
		sdk.NewCoin(ts.TokenDenom(), sdk.NewInt(9999)))
<<<<<<< HEAD
	require.Error(t, err)

	// checking that provider is not found
	_, found, _ := ts.Keepers.Epochstorage.GetStakeEntryByAddressCurrent(ts.Ctx, ts.spec.Index, providerAcct.Addr)
	require.False(t, found)
=======
	require.NoError(t, err)

	ts.AdvanceEpoch()
>>>>>>> 70a07323

	res2, err := ts.QueryDualstakingProviderDelegators(provider, true)
	require.NoError(t, err)
	fmt.Println("Delegation of Provider before provider is removed", res2)
<<<<<<< HEAD
=======

	unstakeHoldBlocks := ts.Keepers.Epochstorage.UnstakeHoldBlocks(ts.Ctx, ts.BlockHeight())
	unstakeHoldBlocksStatic := ts.Keepers.Epochstorage.UnstakeHoldBlocksStatic(ts.Ctx, ts.BlockHeight())

	_, err = ts.TxPairingUnstakeProvider(provider, ts.spec.Index)
	require.NoError(t, err)

	ts.AdvanceBlocks(unstakeHoldBlocks)

	_, found, _ := ts.Keepers.Epochstorage.UnstakeEntryByAddress(ts.Ctx, providerAcct.Addr)
	require.True(t, found)

	ts.AdvanceBlocks(unstakeHoldBlocksStatic - unstakeHoldBlocks)

	// checking that provider can't be found
	_, found, _ = ts.Keepers.Epochstorage.UnstakeEntryByAddress(ts.Ctx, providerAcct.Addr)
	require.False(t, found)

	ts.AdvanceEpoch()

	_, found, _ = ts.Keepers.Epochstorage.GetStakeEntryByAddressCurrent(ts.Ctx, ts.spec.Index, providerAcct.Addr)
	require.False(t, found)

	// delegation of the removed provider
	// the provider is removed but the delegation is still remained
	res2, err = ts.QueryDualstakingProviderDelegators(provider, true)
	require.NoError(t, err)
	fmt.Println("Delegation of Provider after provider is removed", res2)

	// stake provider again
	err = ts.StakeProvider(providerAcct.Addr.String(), ts.spec, sdk.NewIntFromUint64(1000).Int64())
	require.NoError(t, err)

	stakeEntry, found, _ := ts.Keepers.Epochstorage.GetStakeEntryByAddressCurrent(ts.Ctx, ts.spec.Index, providerAcct.Addr)
	require.True(t, found)
	fmt.Println("Stake entry of re-staked provider", stakeEntry.String())

	// delegator1 should be able to redelegate back to the empty provider
	_, err = ts.TxDualstakingRedelegate(delegatorAcc1.Addr.String(),
		provider,
		dualstakingtypes.EMPTY_PROVIDER,
		ts.spec.Index,
		dualstakingtypes.EMPTY_PROVIDER_CHAINID,
		sdk.NewCoin(ts.TokenDenom(), sdk.NewInt(1)))
	require.NoError(t, err)

	stakeEntry, found, _ = ts.Keepers.Epochstorage.GetStakeEntryByAddressCurrent(ts.Ctx, ts.spec.Index, providerAcct.Addr)
	require.True(t, found)
	fmt.Println("Stake entry of re-staked provider after del1 9999 redelegation", stakeEntry.String())

	// another one delegates to provider
	// delegator2 delegates 9998 to the provider
	_, err = ts.TxDualstakingRedelegate(delegatorAcc2.Addr.String(),
		dualstakingtypes.EMPTY_PROVIDER,
		provider,
		dualstakingtypes.EMPTY_PROVIDER_CHAINID,
		ts.spec.Index,
		sdk.NewCoin(ts.TokenDenom(), sdk.NewInt(9998)))
	require.NoError(t, err)

	// delegator 1 can only redelegate 9998 to Empty Provider
	ts.AdvanceEpoch()

	_, err = ts.TxDualstakingRedelegate(delegatorAcc1.Addr.String(),
		provider,
		dualstakingtypes.EMPTY_PROVIDER,
		ts.spec.Index,
		dualstakingtypes.EMPTY_PROVIDER_CHAINID,
		sdk.NewCoin(ts.TokenDenom(), sdk.NewInt(9999)))
	require.Error(t, err)

	_, err = ts.TxDualstakingRedelegate(delegatorAcc1.Addr.String(),
		provider,
		dualstakingtypes.EMPTY_PROVIDER,
		ts.spec.Index,
		dualstakingtypes.EMPTY_PROVIDER_CHAINID,
		sdk.NewCoin(ts.TokenDenom(), sdk.NewInt(9998)))
	require.NoError(t, err)
>>>>>>> 70a07323
}<|MERGE_RESOLUTION|>--- conflicted
+++ resolved
@@ -532,13 +532,7 @@
 	require.NoError(t, err)
 }
 
-<<<<<<< HEAD
 func TestUnbondValidatorButNotRemoveStakeEntry(t *testing.T) {
-=======
-// TestUndelegateProvider checks for a bug that when a provider unstakes, its delegations are not
-// transferred to the empty provider. If the bug persists, this unit test fails
-func TestUndelegateProvider(t *testing.T) {
->>>>>>> 70a07323
 	ts := newTester(t)
 	ts.addValidators(2)
 	err := ts.addProviders(5)
@@ -558,58 +552,88 @@
 	_, err = ts.TxDelegateValidator(delegatorAcc1, validator, sdk.NewInt(9999))
 	require.NoError(t, err)
 
-<<<<<<< HEAD
 	delegatorAcc2, _ := ts.GetAccount(common.CONSUMER, 0)
-=======
-	delegatorAcc2, _ := ts.GetAccount(common.CONSUMER, 1)
->>>>>>> 70a07323
 	_, err = ts.TxDelegateValidator(delegatorAcc2, validator, sdk.NewInt(9998))
 	require.NoError(t, err)
 
 	for i := 0; i < 5; i++ {
 		provider, _ := ts.GetAccount(common.PROVIDER, i)
-<<<<<<< HEAD
 		err := ts.StakeProvider(provider.Addr.String(), ts.spec, sdk.NewIntFromUint64(9999).Int64())
-=======
-		err := ts.StakeProvider(provider.Addr.String(), ts.spec, amount.Int64())
->>>>>>> 70a07323
 		require.NoError(t, err)
 	}
 
 	providerAcct, provider := ts.GetAccount(common.PROVIDER, 0)
 
-<<<<<<< HEAD
 	// provider completely unbond from validator, delegation is removed, but stakeentry still exists
 	_, err = ts.TxUnbondValidator(providerAcct, validator, sdk.NewInt(9999))
 	require.NoError(t, err)
 
 	// other delegator should not be able to delegate to the provider
-=======
-	// delegator1 redelegates 9999 to the provider
->>>>>>> 70a07323
 	_, err = ts.TxDualstakingRedelegate(delegatorAcc1.Addr.String(),
 		dualstakingtypes.EMPTY_PROVIDER,
 		provider,
 		dualstakingtypes.EMPTY_PROVIDER_CHAINID,
 		ts.spec.Index,
 		sdk.NewCoin(ts.TokenDenom(), sdk.NewInt(9999)))
-<<<<<<< HEAD
 	require.Error(t, err)
 
 	// checking that provider is not found
 	_, found, _ := ts.Keepers.Epochstorage.GetStakeEntryByAddressCurrent(ts.Ctx, ts.spec.Index, providerAcct.Addr)
 	require.False(t, found)
-=======
-	require.NoError(t, err)
-
-	ts.AdvanceEpoch()
->>>>>>> 70a07323
 
 	res2, err := ts.QueryDualstakingProviderDelegators(provider, true)
 	require.NoError(t, err)
 	fmt.Println("Delegation of Provider before provider is removed", res2)
-<<<<<<< HEAD
-=======
+}
+
+// TestUndelegateProvider checks for a bug that when a provider unstakes, its delegations are not
+// transferred to the empty provider. If the bug persists, this unit test fails
+func TestUndelegateProvider(t *testing.T) {
+	ts := newTester(t)
+	ts.addValidators(2)
+	err := ts.addProviders(5)
+	require.NoError(t, err)
+	ts.addClients(2)
+
+	// create validator and providers
+	validator, _ := ts.GetAccount(common.VALIDATOR, 0)
+	amount := sdk.NewIntFromUint64(9999)
+	ts.TxCreateValidator(validator, amount)
+
+	validator2, _ := ts.GetAccount(common.VALIDATOR, 1)
+	amount2 := sdk.NewIntFromUint64(9998)
+	ts.TxCreateValidator(validator2, amount2)
+
+	delegatorAcc1, _ := ts.GetAccount(common.CONSUMER, 0)
+	_, err = ts.TxDelegateValidator(delegatorAcc1, validator, sdk.NewInt(9999))
+	require.NoError(t, err)
+
+	delegatorAcc2, _ := ts.GetAccount(common.CONSUMER, 1)
+	_, err = ts.TxDelegateValidator(delegatorAcc2, validator, sdk.NewInt(9998))
+	require.NoError(t, err)
+
+	for i := 0; i < 5; i++ {
+		provider, _ := ts.GetAccount(common.PROVIDER, i)
+		err := ts.StakeProvider(provider.Addr.String(), ts.spec, amount.Int64())
+		require.NoError(t, err)
+	}
+
+	providerAcct, provider := ts.GetAccount(common.PROVIDER, 0)
+
+	// delegator1 redelegates 9999 to the provider
+	_, err = ts.TxDualstakingRedelegate(delegatorAcc1.Addr.String(),
+		dualstakingtypes.EMPTY_PROVIDER,
+		provider,
+		dualstakingtypes.EMPTY_PROVIDER_CHAINID,
+		ts.spec.Index,
+		sdk.NewCoin(ts.TokenDenom(), sdk.NewInt(9999)))
+	require.NoError(t, err)
+
+	ts.AdvanceEpoch()
+
+	res2, err := ts.QueryDualstakingProviderDelegators(provider, true)
+	require.NoError(t, err)
+	fmt.Println("Delegation of Provider before provider is removed", res2)
 
 	unstakeHoldBlocks := ts.Keepers.Epochstorage.UnstakeHoldBlocks(ts.Ctx, ts.BlockHeight())
 	unstakeHoldBlocksStatic := ts.Keepers.Epochstorage.UnstakeHoldBlocksStatic(ts.Ctx, ts.BlockHeight())
@@ -688,5 +712,4 @@
 		dualstakingtypes.EMPTY_PROVIDER_CHAINID,
 		sdk.NewCoin(ts.TokenDenom(), sdk.NewInt(9998)))
 	require.NoError(t, err)
->>>>>>> 70a07323
 }