package types

import (
	"bytes"
	"encoding/json"
)

const (
	MAX_PROJECT_NAME_LEN = 50
)

// set policy enum
type SetPolicyEnum int

const (
	SET_ADMIN_POLICY        SetPolicyEnum = 1
	SET_SUBSCRIPTION_POLICY SetPolicyEnum = 2
)

<<<<<<< HEAD
// allows unmarshaling parser func
func (s SELECTED_PROVIDERS_MODE) MarshalJSON() ([]byte, error) {
	buffer := bytes.NewBufferString(`"`)
	buffer.WriteString(SELECTED_PROVIDERS_MODE_name[int32(s)])
	buffer.WriteString(`"`)
	return buffer.Bytes(), nil
}

// UnmarshalJSON unmashals a quoted json string to the enum value
func (s *SELECTED_PROVIDERS_MODE) UnmarshalJSON(b []byte) error {
	var j string
	err := json.Unmarshal(b, &j)
	if err != nil {
		return err
	}
	// Note that if the string cannot be found then it will be set to the zero value, 'Created' in this case.
	*s = SELECTED_PROVIDERS_MODE(SELECTED_PROVIDERS_MODE_value[j])
	return nil
}
=======
const (
	AddProjectKeyEventName = "add_key_to_project_event"
	DelProjectKeyEventName = "del_key_from_project_event"
)
>>>>>>> 634da417
<|MERGE_RESOLUTION|>--- conflicted
+++ resolved
@@ -17,7 +17,11 @@
 	SET_SUBSCRIPTION_POLICY SetPolicyEnum = 2
 )
 
-<<<<<<< HEAD
+const (
+	AddProjectKeyEventName = "add_key_to_project_event"
+	DelProjectKeyEventName = "del_key_from_project_event"
+)
+
 // allows unmarshaling parser func
 func (s SELECTED_PROVIDERS_MODE) MarshalJSON() ([]byte, error) {
 	buffer := bytes.NewBufferString(`"`)
@@ -36,10 +40,4 @@
 	// Note that if the string cannot be found then it will be set to the zero value, 'Created' in this case.
 	*s = SELECTED_PROVIDERS_MODE(SELECTED_PROVIDERS_MODE_value[j])
 	return nil
-}
-=======
-const (
-	AddProjectKeyEventName = "add_key_to_project_event"
-	DelProjectKeyEventName = "del_key_from_project_event"
-)
->>>>>>> 634da417
+}