--- conflicted
+++ resolved
@@ -85,15 +85,9 @@
 
 A chain requirement is defined as follows:
 
-<<<<<<< HEAD
 ```go
 type ChainRequirement struct {
 	Collection  types.CollectionData
-=======
-```
-struct ChainRequirement {
-	Collection  [types.CollectionData](https://github.com/lavanet/lava/tree/main/x/spec#CollectionData)
->>>>>>> 0228c06a
 	Extensions  []string             
 	Mixed       bool                 
 }
@@ -102,29 +96,6 @@
 The `Extensions` field is intended to enable the use of certain APIs to obtain different responses (for a modified price). Currently, the only implemented extension is the `archive` extension, which allows consumers to make archived RPC calls to retrieve data from blocks that are not stored in the chain's memory. If a regular call is made for a block that is not in the chain's memory, an error will occur. In the future, the `compliance` extension will be implemented to enable the rejection of specific APIs.
 
 The `Mixed` field is designed to enable a combination of regular and extension/addon supporting providers. For instance, if the `archive` extension is defined but the `Mixed` field is set to `false`, the consumer's project will only be paired with providers that support the specified extensions and addons. On the other hand, if the `Mixed` field is set to `true`, the consumer's project will also be paired with providers that don't fully support the extenstion/addons.
-
-
-<<<<<<< HEAD
-```go
-type CollectionData struct {
-	ApiInterface  string
-	InternalPath  string
-	Type          string
-	AddOn         string
-}
-```
-=======
->>>>>>> 0228c06a
-
-
-<<<<<<< HEAD
-The `InternalPath` field is utilized for chains that have varying RPC API sets in different internal paths. Avalanche is a prime example of such a chain, consisting of three distinct subchains (or subnets) designed for different applications. For instance, Avalanche's C-Chain is dedicated to smart contracts, while Avalanche's X-Chain facilitates the sending and receiving of funds. For further information on how to define this field, please consult the Avalanche (AVAX) specification.
-
-The `Type` field lets the user define APIs that have different functionalities depending on their type. the valid types are: `GET` and `POST`. An example of such API is Cosmos' `/cosmos/tx/v1beta1/txs` API. If it's sent as a `GET` request, it fetches transactions by event and if it's sent as a `POST` request, it sends a transaction.
-
-The `AddOn` field lets you use additional optional APIs, which can be: `debug`, `trace` and `convex`.
-=======
->>>>>>> 0228c06a
 
 #### Geolocation
 
