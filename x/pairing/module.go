--- conflicted
+++ resolved
@@ -133,13 +133,13 @@
 	if err := cfg.RegisterMigration(types.ModuleName, 2, migrator.MigrateVersion2To3); err != nil {
 		panic(fmt.Errorf("%s: failed to register migration to v3: %w", types.ModuleName, err))
 	}
-<<<<<<< HEAD
-
-=======
->>>>>>> 3c49224a
 	// register v3 -> v4 migration
 	if err := cfg.RegisterMigration(types.ModuleName, 3, migrator.MigrateVersion3To4); err != nil {
 		panic(fmt.Errorf("%s: failed to register migration to v4: %w", types.ModuleName, err))
+	}
+	// register v4 -> v5 migration
+	if err := cfg.RegisterMigration(types.ModuleName, 4, migrator.MigrateVersion4To5); err != nil {
+		panic(fmt.Errorf("%s: failed to register migration to v5: %w", types.ModuleName, err))
 	}
 }
 
@@ -165,7 +165,7 @@
 }
 
 // ConsensusVersion implements ConsensusVersion.
-func (AppModule) ConsensusVersion() uint64 { return 4 }
+func (AppModule) ConsensusVersion() uint64 { return 5 }
 
 // BeginBlock executes all ABCI BeginBlock logic respective to the capability module.
 func (am AppModule) BeginBlock(ctx sdk.Context, _ abci.RequestBeginBlock) {
