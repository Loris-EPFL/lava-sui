package keeper

import (
	"fmt"

	sdk "github.com/cosmos/cosmos-sdk/types"
<<<<<<< HEAD
	"github.com/lavanet/lava/v2/utils"
	v2 "github.com/lavanet/lava/v2/x/pairing/migrations/v2"
	"github.com/lavanet/lava/v2/x/pairing/types"
=======
	"github.com/lavanet/lava/v3/utils"
	v2 "github.com/lavanet/lava/v3/x/pairing/migrations/v2"
>>>>>>> 3c49224a
)

type Migrator struct {
	keeper Keeper
}

func NewMigrator(keeper Keeper) Migrator {
	return Migrator{keeper: keeper}
}

// MigrateVersion2To3 removes all the old payment objects (to get a fresh start for the new ones)
func (m Migrator) MigrateVersion2To3(ctx sdk.Context) error {
	v2.RemoveAllUniquePaymentStorageClientProvider(ctx, m.keeper.storeKey)
	v2.RemoveAllProviderPaymentStorage(ctx, m.keeper.storeKey)
	v2.RemoveAllEpochPayments(ctx, m.keeper.storeKey)
	return nil
}

<<<<<<< HEAD
// MigrateVersion3To4 sets new parameters
func (m Migrator) MigrateVersion3To4(ctx sdk.Context) error {
	utils.LavaFormatInfo("migrate: pairing to set new parameters")

	m.keeper.SetParams(ctx, types.DefaultParams())
=======
// MigrateVersion3To4 fix delegation total in the stake entries
func (m Migrator) MigrateVersion3To4(ctx sdk.Context) error {
	entries := m.keeper.epochStorageKeeper.GetAllStakeEntriesCurrent(ctx)
	epoch := m.keeper.epochStorageKeeper.GetCurrentNextEpoch(ctx)
	for _, e := range entries {
		delegations, err := m.keeper.dualstakingKeeper.GetProviderDelegators(ctx, e.Address, epoch)
		if err != nil {
			utils.LavaFormatError("failed getting provider delegators at MigrateVersion3To4", err, utils.LogAttr("provider", e.Address))
			continue
		}

		delegateTotal := sdk.ZeroInt()
		for _, d := range delegations {
			if e.Address == d.Delegator || e.Vault == d.Delegator || d.ChainID != e.Chain {
				continue
			}
			delegateTotal = delegateTotal.Add(d.Amount.Amount)
		}
		if !e.DelegateTotal.Amount.Equal(delegateTotal) {
			fmt.Println("fixing delegate total for", e.Address, e.Chain)

			e.DelegateTotal.Amount = delegateTotal
			if e.EffectiveStake().LT(m.keeper.specKeeper.GetMinStake(ctx, e.Chain).Amount) {
				e.Freeze()
			}
			m.keeper.epochStorageKeeper.SetStakeEntryCurrent(ctx, e)
		}
	}

>>>>>>> 3c49224a
	return nil
}<|MERGE_RESOLUTION|>--- conflicted
+++ resolved
@@ -4,14 +4,9 @@
 	"fmt"
 
 	sdk "github.com/cosmos/cosmos-sdk/types"
-<<<<<<< HEAD
-	"github.com/lavanet/lava/v2/utils"
-	v2 "github.com/lavanet/lava/v2/x/pairing/migrations/v2"
-	"github.com/lavanet/lava/v2/x/pairing/types"
-=======
 	"github.com/lavanet/lava/v3/utils"
 	v2 "github.com/lavanet/lava/v3/x/pairing/migrations/v2"
->>>>>>> 3c49224a
+	"github.com/lavanet/lava/v3/x/pairing/types"
 )
 
 type Migrator struct {
@@ -30,13 +25,6 @@
 	return nil
 }
 
-<<<<<<< HEAD
-// MigrateVersion3To4 sets new parameters
-func (m Migrator) MigrateVersion3To4(ctx sdk.Context) error {
-	utils.LavaFormatInfo("migrate: pairing to set new parameters")
-
-	m.keeper.SetParams(ctx, types.DefaultParams())
-=======
 // MigrateVersion3To4 fix delegation total in the stake entries
 func (m Migrator) MigrateVersion3To4(ctx sdk.Context) error {
 	entries := m.keeper.epochStorageKeeper.GetAllStakeEntriesCurrent(ctx)
@@ -66,6 +54,15 @@
 		}
 	}
 
->>>>>>> 3c49224a
+	return nil
+}
+
+// MigrateVersion4To5 sets new parameters:
+// ReputationVarianceStabilizationPeriod, ReputationLatencyOverSyncFactor,
+// ReputationHalfLifeFactor, ReputationRelayFailureCost
+func (m Migrator) MigrateVersion4To5(ctx sdk.Context) error {
+	utils.LavaFormatInfo("migrate: pairing to set new parameters")
+
+	m.keeper.SetParams(ctx, types.DefaultParams())
 	return nil
 }