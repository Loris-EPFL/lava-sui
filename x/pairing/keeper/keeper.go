package keeper

import (
	"fmt"

	"cosmossdk.io/collections"
	collcompat "github.com/lavanet/lava/v2/utils/collcompat"

	storetypes "github.com/cosmos/cosmos-sdk/store/types"
	epochstoragetypes "github.com/lavanet/lava/v2/x/epochstorage/types"
	timerstoretypes "github.com/lavanet/lava/v2/x/timerstore/types"

	"github.com/cometbft/cometbft/libs/log"

	"github.com/cosmos/cosmos-sdk/codec"
	sdk "github.com/cosmos/cosmos-sdk/types"
	paramtypes "github.com/cosmos/cosmos-sdk/x/params/types"
	fixationtypes "github.com/lavanet/lava/v2/x/fixationstore/types"
	"github.com/lavanet/lava/v2/x/pairing/types"
)

type (
	Keeper struct {
		cdc        codec.BinaryCodec
		storeKey   storetypes.StoreKey
		memKey     storetypes.StoreKey
		paramstore paramtypes.Subspace

		bankKeeper         types.BankKeeper
		accountKeeper      types.AccountKeeper
		specKeeper         types.SpecKeeper
		epochStorageKeeper types.EpochstorageKeeper
		projectsKeeper     types.ProjectsKeeper
		subscriptionKeeper types.SubscriptionKeeper
		planKeeper         types.PlanKeeper
		badgeTimerStore    timerstoretypes.TimerStore
		reputationsFS      fixationtypes.FixationStore
		downtimeKeeper     types.DowntimeKeeper
		dualstakingKeeper  types.DualstakingKeeper
		stakingKeeper      types.StakingKeeper

		schema            collections.Schema
		reputations       collections.Map[collections.Triple[string, string, string], types.Reputation] // save qos info per provider, chain and cluster
		pairingQueryCache *map[string][]epochstoragetypes.StakeEntry
	}
)

// sanity checks at start time
func init() {
	if types.EPOCHS_NUM_TO_CHECK_CU_FOR_UNRESPONSIVE_PROVIDER == 0 {
		panic("types.EPOCHS_NUM_TO_CHECK_FOR_COMPLAINERS == 0")
	}
	if types.EPOCHS_NUM_TO_CHECK_FOR_COMPLAINERS == 0 {
		panic("types.EPOCHS_NUM_TO_CHECK_FOR_COMPLAINERS == 0")
	}
}

func NewKeeper(
	cdc codec.BinaryCodec,
	storeKey,
	memKey storetypes.StoreKey,
	ps paramtypes.Subspace,

	bankKeeper types.BankKeeper,
	accountKeeper types.AccountKeeper,
	specKeeper types.SpecKeeper,
	epochStorageKeeper types.EpochstorageKeeper,
	projectsKeeper types.ProjectsKeeper,
	subscriptionKeeper types.SubscriptionKeeper,
	planKeeper types.PlanKeeper,
	downtimeKeeper types.DowntimeKeeper,
	dualstakingKeeper types.DualstakingKeeper,
	stakingKeeper types.StakingKeeper,
	fixationStoreKeeper types.FixationStoreKeeper,
	timerStoreKeeper types.TimerStoreKeeper,
) *Keeper {
	// set KeyTable if it has not already been set
	if !ps.HasKeyTable() {
		ps = ps.WithKeyTable(types.ParamKeyTable())
	}

	sb := collections.NewSchemaBuilder(collcompat.NewKVStoreService(storeKey))
	emptypairingQueryCache := map[string][]epochstoragetypes.StakeEntry{}

	keeper := &Keeper{
		cdc:                cdc,
		storeKey:           storeKey,
		memKey:             memKey,
		paramstore:         ps,
		bankKeeper:         bankKeeper,
		accountKeeper:      accountKeeper,
		specKeeper:         specKeeper,
		epochStorageKeeper: epochStorageKeeper,
		projectsKeeper:     projectsKeeper,
		subscriptionKeeper: subscriptionKeeper,
		planKeeper:         planKeeper,
		downtimeKeeper:     downtimeKeeper,
		dualstakingKeeper:  dualstakingKeeper,
		stakingKeeper:      stakingKeeper,

		reputations: collections.NewMap(sb, types.ReputationPrefix, "reputations",
			collections.TripleKeyCodec(collections.StringKey, collections.StringKey, collections.StringKey),
			collcompat.ProtoValue[types.Reputation](cdc),
		),
		pairingQueryCache: &emptypairingQueryCache,
	}

	// note that the timer and badgeUsedCu keys are the same (so we can use only the second arg)
	badgeTimerCallback := func(ctx sdk.Context, badgeKey, _ []byte) {
		keeper.RemoveBadgeUsedCu(ctx, badgeKey)
	}
	badgeTimerStore := timerStoreKeeper.NewTimerStoreBeginBlock(storeKey, types.BadgeTimerStorePrefix).
		WithCallbackByBlockHeight(badgeTimerCallback)
	keeper.badgeTimerStore = *badgeTimerStore

	keeper.reputationsFS = *fixationStoreKeeper.NewFixationStore(storeKey, types.ProviderQosStorePrefix)

	schema, err := sb.Build()
	if err != nil {
		panic(err)
	}
	keeper.schema = schema

	return keeper
}

func (k Keeper) Logger(ctx sdk.Context) log.Logger {
	return ctx.Logger().With("module", fmt.Sprintf("x/%s", types.ModuleName))
}

func (k Keeper) BeginBlock(ctx sdk.Context) {
	if k.epochStorageKeeper.IsEpochStart(ctx) {
<<<<<<< HEAD
		k.UpdateReputationQosScore(ctx)
=======
		// reset pairing query cache every epoch
		*k.pairingQueryCache = map[string][]epochstoragetypes.StakeEntry{}
>>>>>>> 13deb570
		// remove old session payments
		k.RemoveOldEpochPayments(ctx)
		// unstake/jail unresponsive providers
		k.PunishUnresponsiveProviders(ctx,
			types.EPOCHS_NUM_TO_CHECK_CU_FOR_UNRESPONSIVE_PROVIDER,
			types.EPOCHS_NUM_TO_CHECK_FOR_COMPLAINERS)
	}
}

func (k Keeper) EndBlock(ctx sdk.Context) {
	// reset pairing relay cache every block
	k.ResetPairingRelayCache(ctx)
}

func (k Keeper) InitReputations(ctx sdk.Context, gs fixationtypes.GenesisState) {
	k.reputationsFS.Init(ctx, gs)
}

func (k Keeper) ExportReputations(ctx sdk.Context) fixationtypes.GenesisState {
	return k.reputationsFS.Export(ctx)
}<|MERGE_RESOLUTION|>--- conflicted
+++ resolved
@@ -130,12 +130,10 @@
 
 func (k Keeper) BeginBlock(ctx sdk.Context) {
 	if k.epochStorageKeeper.IsEpochStart(ctx) {
-<<<<<<< HEAD
-		k.UpdateReputationQosScore(ctx)
-=======
 		// reset pairing query cache every epoch
 		*k.pairingQueryCache = map[string][]epochstoragetypes.StakeEntry{}
->>>>>>> 13deb570
+		// update reputations by QoS scores
+		k.UpdateReputationQosScore(ctx)
 		// remove old session payments
 		k.RemoveOldEpochPayments(ctx)
 		// unstake/jail unresponsive providers
