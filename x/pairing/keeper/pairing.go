package keeper

import (
	"fmt"
	"math/big"
	"strconv"

	sdk "github.com/cosmos/cosmos-sdk/types"
	"github.com/lavanet/lava/utils"
	epochstoragetypes "github.com/lavanet/lava/x/epochstorage/types"
	tendermintcrypto "github.com/tendermint/tendermint/crypto"
	"github.com/tendermint/tendermint/rpc/core"
)

const INVALID_INDEX = -2

func (k Keeper) VerifyPairingData(ctx sdk.Context, chainID string, clientAddress sdk.AccAddress, block uint64) (clientStakeEntryRet *epochstoragetypes.StakeEntry, errorRet error) {
	logger := k.Logger(ctx)
	//TODO: add support for spec changes
	foundAndActive, _ := k.specKeeper.IsSpecFoundAndActive(ctx, chainID)
	if !foundAndActive {
		return nil, fmt.Errorf("spec not found and active for chainID given: %s", chainID)
	}
	earliestSavedEpoch := k.epochStorageKeeper.GetEarliestEpochStart(ctx)
	if earliestSavedEpoch > block {
		return nil, fmt.Errorf("block %d is earlier than earliest saved block %d", block, earliestSavedEpoch)
	}
	verifiedUser := false

	//we get the user stakeEntries at the time of check. for unstaking users, we make sure users can't unstake sooner than blocksToSave so we can charge them if the pairing is valid
	userStakedEntries, found := k.epochStorageKeeper.GetEpochStakeEntries(ctx, block, epochstoragetypes.ClientKey, chainID)
	if !found {
		return nil, utils.LavaError(ctx, logger, "client_entries_pairing", map[string]string{"chainID": chainID, "block": strconv.FormatUint(block, 10)}, "no user entries for spec")
	}
	for _, clientStakeEntry := range userStakedEntries {
		clientAddr, err := sdk.AccAddressFromBech32(clientStakeEntry.Address)
		if err != nil {
			panic(fmt.Sprintf("invalid user address saved in keeper %s, err: %s", clientStakeEntry.Address, err))
		}
		if clientAddr.Equals(clientAddress) {
			if clientStakeEntry.Deadline > block {
				//client is not valid for new pairings yet, or was jailed
				return nil, fmt.Errorf("found staked user %+v, but his deadline %d, was bigger than checked block: %d", clientStakeEntry, clientStakeEntry.Deadline, block)
			}
			verifiedUser = true
			clientStakeEntryRet = &clientStakeEntry
			break
		}
	}
	if !verifiedUser {
		return nil, fmt.Errorf("client: %s isn't staked for spec %s at block %d", clientAddress, chainID, block)
	}
	return clientStakeEntryRet, nil
}

//function used to get a new pairing from relayer and client
//first argument has all metadata, second argument is only the addresses
func (k Keeper) GetPairingForClient(ctx sdk.Context, chainID string, clientAddress sdk.AccAddress) (providers []epochstoragetypes.StakeEntry, errorRet error) {
	currentEpoch := k.epochStorageKeeper.GetEpochStart(ctx)
	clientStakeEntry, err := k.VerifyPairingData(ctx, chainID, clientAddress, currentEpoch)
	if err != nil {
		//user is not valid for pairing
		return nil, fmt.Errorf("invalid user for pairing: %s", err)
	}

	possibleProviders, found := k.epochStorageKeeper.GetEpochStakeEntries(ctx, currentEpoch, epochstoragetypes.ProviderKey, chainID)
	if !found {
		return nil, fmt.Errorf("did not find providers for pairing: epoch:%d, chainID: %s", currentEpoch, chainID)
	}
	providers, _, errorRet = k.calculatePairingForClient(ctx, possibleProviders, clientAddress, currentEpoch, chainID, clientStakeEntry.Geolocation)
	return
}

func (k Keeper) ValidatePairingForClient(ctx sdk.Context, chainID string, clientAddress sdk.AccAddress, providerAddress sdk.AccAddress, block uint64) (isValidPairing bool, isOverlap bool, userStake *epochstoragetypes.StakeEntry, foundIndex int, errorRet error) {

<<<<<<< HEAD
	epochStart, blockInEpoch := k.epochStorageKeeper.GetEpochStartForBlock(ctx, block)
	userStake, err := k.VerifyPairingData(ctx, chainID, clientAddress, epochStart)
=======
	epochStart, blockInEpoch, err := k.epochStorageKeeper.GetEpochStartForBlock(ctx, block)
	if err != nil {
		//could not read epoch start for block
		return false, false, nil, INVALID_INDEX, fmt.Errorf("epoch start requested: %s", err)
	}
	//TODO: this is by spec ID but spec might change, and we validate a past spec, and all our stuff are by specName, this can be a problem
	userStake, err = k.verifyPairingData(ctx, chainID, clientAddress, false, epochStart)
>>>>>>> a3b8ad8b
	if err != nil {
		//user is not valid for pairing
		return false, false, nil, INVALID_INDEX, fmt.Errorf("invalid user for pairing: %s", err)
	}

	providerStakeEntries, found := k.epochStorageKeeper.GetEpochStakeEntries(ctx, epochStart, epochstoragetypes.ProviderKey, chainID)
	if !found {
		return false, false, nil, INVALID_INDEX, fmt.Errorf("could not get provider epoch stake entries for: %d, %s", epochStart, chainID)
	}

	_, validAddresses, errorRet := k.calculatePairingForClient(ctx, providerStakeEntries, clientAddress, epochStart, chainID, userStake.Geolocation)
	if errorRet != nil {
		return false, false, nil, INVALID_INDEX, errorRet
	}
	for idx, possibleAddr := range validAddresses {
		if possibleAddr.Equals(providerAddress) {
			return true, false, userStake, idx, nil
		}
	}
	//Support overlap
	//if overlap blocks is X then this is an overlap block if the residue, i.e blockInEpoch, is X-1 or lower
	if blockInEpoch < k.EpochBlocksOverlap(ctx) {
		//this is a block that can have overlap
		previousEpochBlock, errorRet := k.epochStorageKeeper.GetPreviousEpochStartForBlock(ctx, block)
		if errorRet != nil {
			return false, false, nil, INVALID_INDEX, errorRet
		}
		previousProviderStakeEntries, found := k.epochStorageKeeper.GetEpochStakeEntries(ctx, previousEpochBlock, epochstoragetypes.ProviderKey, chainID)
		if !found {
			return false, false, nil, INVALID_INDEX, fmt.Errorf("could not get previous provider epoch stake entries for: %d previous: %d, %s", block, previousEpochBlock, chainID)
		}
		_, validAddressesOverlap, errorRet := k.calculatePairingForClient(ctx, previousProviderStakeEntries, clientAddress, previousEpochBlock, chainID, userStake.Geolocation)
		if errorRet != nil {
			return false, false, nil, INVALID_INDEX, errorRet
		}
		//check overlap addresses from previous session
		for idx, possibleAddr := range validAddressesOverlap {
			if possibleAddr.Equals(providerAddress) {
				return true, true, userStake, idx, nil
			}
		}
	}
	return false, false, userStake, INVALID_INDEX, nil
}

func (k Keeper) calculatePairingForClient(ctx sdk.Context, providers []epochstoragetypes.StakeEntry, clientAddress sdk.AccAddress, epochStartBlock uint64, chainID string, geolocation uint64) (validProviders []epochstoragetypes.StakeEntry, addrList []sdk.AccAddress, err error) {
	if epochStartBlock > uint64(ctx.BlockHeight()) {
		k.Logger(ctx).Error("\ninvalid session start\n")
		panic(fmt.Sprintf("invalid session start saved in keeper %d, current block was %d", epochStartBlock, uint64(ctx.BlockHeight())))
	}

	//create a list of valid providers (deadline reached)
	for _, stakeEntry := range providers {
		if stakeEntry.Deadline > uint64(ctx.BlockHeight()) {
			//provider deadline wasn't reached yet
			continue
		}
		geolocationSupported := stakeEntry.Geolocation & geolocation
		if geolocationSupported == 0 {
			//no match in geolocation bitmap
			continue
		}
		validProviders = append(validProviders, stakeEntry)
	}

	//calculates a hash and randomly chooses the providers
	validProviders = k.returnSubsetOfProvidersByStake(ctx, validProviders, k.ServicersToPairCount(ctx), epochStartBlock, chainID)

	for _, stakeEntry := range validProviders {
		providerAddress := stakeEntry.Address
		providerAccAddr, err := sdk.AccAddressFromBech32(providerAddress)
		if err != nil {
			panic(fmt.Sprintf("invalid provider address saved in keeper %s, err: %s", providerAddress, err))
		}
		addrList = append(addrList, providerAccAddr)
	}
	return validProviders, addrList, nil
}

//this function randomly chooses count providers by weight
func (k Keeper) returnSubsetOfProvidersByStake(ctx sdk.Context, providersMaps []epochstoragetypes.StakeEntry, count uint64, block uint64, chainID string) (returnedProviders []epochstoragetypes.StakeEntry) {
	var stakeSum sdk.Coin = sdk.NewCoin(epochstoragetypes.TokenDenom, sdk.NewInt(0))
	hashData := make([]byte, 0)
	for _, stakedProvider := range providersMaps {
		stakeSum = stakeSum.Add(stakedProvider.Stake)
	}
	if stakeSum.IsZero() {
		//list is empty
		return
	}

	//add the session start block hash to the function to make it as unpredictable as we can
	block_height := int64(block)
	epochStartBlock, err := core.Block(nil, &block_height)
	if err != nil {
		k.Logger(ctx).Error("Failed To Get block from tendermint core")
	}
	sessionBlockHash := epochStartBlock.Block.Hash()
	hashData = append(hashData, sessionBlockHash...)
	hashData = append(hashData, chainID...) // to make this pairing unique per chainID

	indexToSkip := make(map[int]bool) // a trick to create a unique set in golang
	for it := 0; it < int(count); it++ {
		hash := tendermintcrypto.Sha256(hashData) // TODO: we use cheaper algo for speed
		bigIntNum := new(big.Int).SetBytes(hash)
		hashAsNumber := sdk.NewIntFromBigInt(bigIntNum)
		modRes := hashAsNumber.Mod(stakeSum.Amount)

		var newStakeSum = sdk.NewCoin(epochstoragetypes.TokenDenom, sdk.NewInt(0))
		//we loop the servicers list form the end because the list is sorted, biggest is last,
		// and statistically this will have less iterations

		for idx := len(providersMaps) - 1; idx >= 0; idx-- {
			stakedProvider := providersMaps[idx]
			if indexToSkip[idx] {
				//this is an index we added
				continue
			}
			newStakeSum = newStakeSum.Add(stakedProvider.Stake)
			if modRes.LT(newStakeSum.Amount) {
				//we hit our chosen provider
				returnedProviders = append(returnedProviders, stakedProvider)
				stakeSum = stakeSum.Sub(stakedProvider.Stake) //we remove this provider from the random pool, so the sum is lower now
				indexToSkip[idx] = true
				break
			}
		}
		if uint64(len(returnedProviders)) >= count {
			return returnedProviders
		}
		if stakeSum.IsZero() {
			break
		}
		hashData = append(hashData, []byte{uint8(it)}...)
	}
	return returnedProviders
}<|MERGE_RESOLUTION|>--- conflicted
+++ resolved
@@ -73,18 +73,13 @@
 
 func (k Keeper) ValidatePairingForClient(ctx sdk.Context, chainID string, clientAddress sdk.AccAddress, providerAddress sdk.AccAddress, block uint64) (isValidPairing bool, isOverlap bool, userStake *epochstoragetypes.StakeEntry, foundIndex int, errorRet error) {
 
-<<<<<<< HEAD
-	epochStart, blockInEpoch := k.epochStorageKeeper.GetEpochStartForBlock(ctx, block)
-	userStake, err := k.VerifyPairingData(ctx, chainID, clientAddress, epochStart)
-=======
 	epochStart, blockInEpoch, err := k.epochStorageKeeper.GetEpochStartForBlock(ctx, block)
 	if err != nil {
 		//could not read epoch start for block
 		return false, false, nil, INVALID_INDEX, fmt.Errorf("epoch start requested: %s", err)
 	}
 	//TODO: this is by spec ID but spec might change, and we validate a past spec, and all our stuff are by specName, this can be a problem
-	userStake, err = k.verifyPairingData(ctx, chainID, clientAddress, false, epochStart)
->>>>>>> a3b8ad8b
+	userStake, err = k.VerifyPairingData(ctx, chainID, clientAddress, epochStart)
 	if err != nil {
 		//user is not valid for pairing
 		return false, false, nil, INVALID_INDEX, fmt.Errorf("invalid user for pairing: %s", err)
