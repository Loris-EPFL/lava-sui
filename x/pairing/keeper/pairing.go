package keeper

import (
	"fmt"
	"math"
	"math/big"

	sdk "github.com/cosmos/cosmos-sdk/types"
	commontypes "github.com/lavanet/lava/common/types"
	"github.com/lavanet/lava/utils"
	epochstoragetypes "github.com/lavanet/lava/x/epochstorage/types"
	projectstypes "github.com/lavanet/lava/x/projects/types"
	spectypes "github.com/lavanet/lava/x/spec/types"
	tendermintcrypto "github.com/tendermint/tendermint/crypto"
)

func (k Keeper) VerifyPairingData(ctx sdk.Context, chainID string, clientAddress sdk.AccAddress, block uint64) (epoch uint64, errorRet error) {
	// TODO: add support for spec changes
	foundAndActive, _ := k.specKeeper.IsSpecFoundAndActive(ctx, chainID)
	if !foundAndActive {
		return 0, fmt.Errorf("spec not found and active for chainID given: %s", chainID)
	}
	earliestSavedEpoch := k.epochStorageKeeper.GetEarliestEpochStart(ctx)
	if block < earliestSavedEpoch {
		return 0, fmt.Errorf("block %d is earlier than earliest saved block %d", block, earliestSavedEpoch)
	}

	requestedEpochStart, _, err := k.epochStorageKeeper.GetEpochStartForBlock(ctx, block)
	if err != nil {
		return 0, err
	}
	currentEpochStart := k.epochStorageKeeper.GetEpochStart(ctx)

	if requestedEpochStart > currentEpochStart {
		return 0, utils.LavaFormatWarning("VerifyPairing requested epoch is too new", fmt.Errorf("cant get epoch start for future block"),
			utils.Attribute{Key: "requested block", Value: block},
			utils.Attribute{Key: "requested epoch", Value: requestedEpochStart},
			utils.Attribute{Key: "current epoch", Value: currentEpochStart},
		)
	}

	blocksToSave, err := k.epochStorageKeeper.BlocksToSave(ctx, uint64(ctx.BlockHeight()))
	if err != nil {
		return 0, err
	}

	if requestedEpochStart+blocksToSave < currentEpochStart {
		return 0, fmt.Errorf("requestedEpochStart %d is earlier current epoch %d by more than BlocksToSave %d", requestedEpochStart, currentEpochStart, blocksToSave)
	}
	return requestedEpochStart, nil
}

func (k Keeper) VerifyClientStake(ctx sdk.Context, chainID string, clientAddress sdk.Address, block uint64, epoch uint64) (clientStakeEntryRet *epochstoragetypes.StakeEntry, errorRet error) {
	verifiedUser := false

	// we get the user stakeEntries at the time of check. for unstaking users, we make sure users can't unstake sooner than blocksToSave so we can charge them if the pairing is valid
	userStakedEntries, found, _ := k.epochStorageKeeper.GetEpochStakeEntries(ctx, epoch, epochstoragetypes.ClientKey, chainID)
	if !found {
		return nil, utils.LavaFormatWarning("no EpochStakeEntries entries at all for this spec", fmt.Errorf("user stake entries not found"),
			utils.Attribute{Key: "chainID", Value: chainID},
			utils.Attribute{Key: "query Epoch", Value: epoch},
			utils.Attribute{Key: "query block", Value: block},
		)
	}
	for i, clientStakeEntry := range userStakedEntries {
		clientAddr, err := sdk.AccAddressFromBech32(clientStakeEntry.Address)
		if err != nil {
			panic(fmt.Sprintf("invalid user address saved in keeper %s, err: %s", clientStakeEntry.Address, err))
		}
		if clientAddr.Equals(clientAddress) {
			if clientStakeEntry.StakeAppliedBlock > block {
				// client is not valid for new pairings yet, or was jailed
				return nil, fmt.Errorf("found staked user %+v, but his stakeAppliedBlock %d, was bigger than checked block: %d", clientStakeEntry, clientStakeEntry.StakeAppliedBlock, block)
			}
			verifiedUser = true
			clientStakeEntryRet = &userStakedEntries[i]
			break
		}
	}
	if !verifiedUser {
		return nil, fmt.Errorf("client: %s isn't staked for spec %s at block %d", clientAddress, chainID, block)
	}
	return clientStakeEntryRet, nil
}

func (k Keeper) GetProjectData(ctx sdk.Context, developerKey sdk.AccAddress, chainID string, blockHeight uint64) (proj projectstypes.Project, errRet error) {
	project, err := k.projectsKeeper.GetProjectForDeveloper(ctx, developerKey.String(), blockHeight)
	if err != nil {
		return projectstypes.Project{}, err
	}

	if !project.Enabled {
<<<<<<< HEAD
		return projectstypes.Project{}, "", utils.LavaFormatWarning("the developers project is disabled", fmt.Errorf("cannot get project data"),
			utils.Attribute{Key: "project", Value: project.Index},
		)
=======
		return projectstypes.Project{}, utils.LavaError(ctx, ctx.Logger(), "pairing_project_invalid", map[string]string{"project": project.Index}, "the developers project is disabled")
>>>>>>> 3fcc37d8
	}

	return project, nil
}

func (k Keeper) GetPairingForClient(ctx sdk.Context, chainID string, clientAddress sdk.AccAddress) (providers []epochstoragetypes.StakeEntry, errorRet error) {
	providers, _, _, err := k.getPairingForClient(ctx, chainID, clientAddress, uint64(ctx.BlockHeight()))
	return providers, err
}

// function used to get a new pairing from provider and client
// first argument has all metadata, second argument is only the addresses
func (k Keeper) getPairingForClient(ctx sdk.Context, chainID string, clientAddress sdk.AccAddress, block uint64) (providers []epochstoragetypes.StakeEntry, allowedCU uint64, legacyStake bool, errorRet error) {
	var geolocation uint64
	var providersToPair uint64
	var projectToPair string

	epoch, err := k.VerifyPairingData(ctx, chainID, clientAddress, block)
	if err != nil {
		return nil, 0, false, fmt.Errorf("invalid pairing data: %s", err)
	}

	project, err := k.GetProjectData(ctx, clientAddress, chainID, block)
	if err == nil {
		legacyStake = false
		geolocation, providersToPair, projectToPair, allowedCU, err = k.getProjectStrictestPolicy(ctx, project, chainID)
		if err != nil {
			return nil, 0, false, fmt.Errorf("invalid user for pairing: %s", err.Error())
		}
	} else {
		// legacy staked client
		clientStakeEntry, err2 := k.VerifyClientStake(ctx, chainID, clientAddress, block, epoch)
		if err2 != nil {
			// user is not valid for pairing
			return nil, 0, false, fmt.Errorf("invalid user for pairing: 1) %s 2) %s", err.Error(), err2.Error())
		}
		geolocation = clientStakeEntry.Geolocation

		servicersToPairCount, err := k.ServicersToPairCount(ctx, block)
		if err != nil {
			return nil, 0, false, err
		}

		providersToPair = servicersToPairCount
		projectToPair = clientAddress.String()

		allowedCU, err = k.ClientMaxCUProviderForBlock(ctx, block, clientStakeEntry)
		if err != nil {
			return nil, 0, false, err
		}

		legacyStake = true
	}

	possibleProviders, found, epochHash := k.epochStorageKeeper.GetEpochStakeEntries(ctx, epoch, epochstoragetypes.ProviderKey, chainID)
	if !found {
		return nil, 0, false, fmt.Errorf("did not find providers for pairing: epoch:%d, chainID: %s", block, chainID)
	}

	providers, err = k.calculatePairingForClient(ctx, possibleProviders, projectToPair, block, chainID, geolocation, epochHash, providersToPair)

	return providers, allowedCU, legacyStake, err
}

func (k Keeper) getProjectStrictestPolicy(ctx sdk.Context, project projectstypes.Project, chainID string) (uint64, uint64, string, uint64, error) {
	plan, err := k.subscriptionKeeper.GetPlanFromSubscription(ctx, project.GetSubscription())
	if err != nil {
		return 0, 0, "", 0, err
	}

	planPolicy := plan.GetPlanPolicy()
	policies := []*projectstypes.Policy{&planPolicy}
	if project.SubscriptionPolicy != nil {
		policies = append(policies, project.SubscriptionPolicy)
	}
	if project.AdminPolicy != nil {
		policies = append(policies, project.AdminPolicy)
	}

	if !projectstypes.CheckChainIdExistsInPolicies(chainID, policies) {
		return 0, 0, "", 0, fmt.Errorf("chain ID not found in any of the policies")
	}

	geolocation := k.CalculateEffectiveGeolocationFromPolicies(policies)

	providersToPair := k.CalculateEffectiveProvidersToPairFromPolicies(policies)
	if providersToPair == uint64(math.MaxUint64) {
		return 0, 0, "", 0, fmt.Errorf("could not calculate providersToPair value: all policies are nil")
	}

	sub, found := k.subscriptionKeeper.GetSubscription(ctx, project.GetSubscription())
	if !found {
		return 0, 0, "", 0, fmt.Errorf("could not find subscription with address %s", project.GetSubscription())
	}
	allowedCU := k.CalculateEffectiveAllowedCuPerEpochFromPolicies(policies, project.GetUsedCu(), sub.GetMonthCuLeft())

	projectToPair := project.Index
	return geolocation, providersToPair, projectToPair, allowedCU, nil
}

func (k Keeper) CalculateEffectiveGeolocationFromPolicies(policies []*projectstypes.Policy) uint64 {
	geolocation := uint64(math.MaxUint64)

	// geolocation is a bitmap. common denominator can be calculated with logical AND
	for _, policy := range policies {
		if policy != nil {
			geolocation &= policy.GetGeolocationProfile()
		}
	}

	return geolocation
}

func (k Keeper) CalculateEffectiveProvidersToPairFromPolicies(policies []*projectstypes.Policy) uint64 {
	providersToPair := uint64(math.MaxUint64)

	for _, policy := range policies {
		val := policy.GetMaxProvidersToPair()
		if policy != nil && val < providersToPair {
			providersToPair = val
		}
	}

	return providersToPair
}

func (k Keeper) CalculateEffectiveAllowedCuPerEpochFromPolicies(policies []*projectstypes.Policy, cuUsedInProject uint64, cuLeftInSubscription uint64) uint64 {
	var policyEpochCuLimit []uint64
	var policyTotalCuLimit []uint64
	for _, policy := range policies {
		if policy != nil {
			policyEpochCuLimit = append(policyEpochCuLimit, policy.GetEpochCuLimit())
			policyTotalCuLimit = append(policyTotalCuLimit, policy.GetTotalCuLimit())
		}
	}

	effectiveTotalCuOfProject := commontypes.FindMin(policyTotalCuLimit)
	cuLeftInProject := effectiveTotalCuOfProject - cuUsedInProject

	effectiveEpochCuOfProject := commontypes.FindMin(policyEpochCuLimit)

	return commontypes.FindMin([]uint64{effectiveEpochCuOfProject, cuLeftInProject, cuLeftInSubscription})
}

func (k Keeper) ValidatePairingForClient(ctx sdk.Context, chainID string, clientAddress sdk.AccAddress, providerAddress sdk.AccAddress, epoch uint64) (isValidPairing bool, allowedCU uint64, pairedProviders uint64, legacyStake bool, errorRet error) {
	epoch, _, err := k.epochStorageKeeper.GetEpochStartForBlock(ctx, epoch)
	if err != nil {
		return false, allowedCU, 0, legacyStake, err
	}

	validAddresses, allowedCU, legacyStake, err := k.getPairingForClient(ctx, chainID, clientAddress, epoch)
	if err != nil {
		return false, allowedCU, 0, legacyStake, err
	}

	for _, possibleAddr := range validAddresses {
		providerAccAddr, err := sdk.AccAddressFromBech32(possibleAddr.Address)
		if err != nil {
			panic(fmt.Sprintf("invalid provider address saved in keeper %s, err: %s", providerAccAddr, err))
		}

		if providerAccAddr.Equals(providerAddress) {
			return true, allowedCU, uint64(len(validAddresses)), legacyStake, nil
		}
	}

	return false, allowedCU, 0, legacyStake, nil
}

func (k Keeper) calculatePairingForClient(ctx sdk.Context, providers []epochstoragetypes.StakeEntry, developerAddress string, epochStartBlock uint64, chainID string, geolocation uint64, epochHash []byte, providersToPair uint64) (validProviders []epochstoragetypes.StakeEntry, err error) {
	if epochStartBlock > uint64(ctx.BlockHeight()) {
		k.Logger(ctx).Error("\ninvalid session start\n")
		panic(fmt.Sprintf("invalid session start saved in keeper %d, current block was %d", epochStartBlock, uint64(ctx.BlockHeight())))
	}

	spec, found := k.specKeeper.GetSpec(ctx, chainID)
	if !found {
		return nil, fmt.Errorf("spec not found or not enabled")
	}

	validProviders = k.getGeolocationProviders(ctx, providers, geolocation)

	if spec.ProvidersTypes == spectypes.Spec_dynamic {
		// calculates a hash and randomly chooses the providers

		validProviders = k.returnSubsetOfProvidersByStake(ctx, developerAddress, validProviders, providersToPair, epochStartBlock, chainID, epochHash)
	} else {
		validProviders = k.returnSubsetOfProvidersByHighestStake(ctx, validProviders, providersToPair)
	}

	return validProviders, nil
}

func (k Keeper) getGeolocationProviders(ctx sdk.Context, providers []epochstoragetypes.StakeEntry, geolocation uint64) []epochstoragetypes.StakeEntry {
	validProviders := []epochstoragetypes.StakeEntry{}
	// create a list of valid providers (stakeAppliedBlock reached)
	for _, stakeEntry := range providers {
		if stakeEntry.StakeAppliedBlock > uint64(ctx.BlockHeight()) {
			// provider stakeAppliedBlock wasn't reached yet
			continue
		}
		geolocationSupported := stakeEntry.Geolocation & geolocation
		if geolocationSupported == 0 {
			// no match in geolocation bitmap
			continue
		}
		validProviders = append(validProviders, stakeEntry)
	}
	return validProviders
}

// this function randomly chooses count providers by weight
func (k Keeper) returnSubsetOfProvidersByStake(ctx sdk.Context, clientAddress string, providersMaps []epochstoragetypes.StakeEntry, count uint64, block uint64, chainID string, epochHash []byte) (returnedProviders []epochstoragetypes.StakeEntry) {
	stakeSum := sdk.NewCoin(epochstoragetypes.TokenDenom, sdk.NewInt(0))
	hashData := make([]byte, 0)
	for _, stakedProvider := range providersMaps {
		stakeSum = stakeSum.Add(stakedProvider.Stake)
	}
	if stakeSum.IsZero() {
		// list is empty
		return
	}

	// add the session start block hash to the function to make it as unpredictable as we can
	hashData = append(hashData, epochHash...)
	hashData = append(hashData, chainID...)       // to make this pairing unique per chainID
	hashData = append(hashData, clientAddress...) // to make this pairing unique per consumer

	indexToSkip := make(map[int]bool) // a trick to create a unique set in golang
	for it := 0; it < int(count); it++ {
		hash := tendermintcrypto.Sha256(hashData) // TODO: we use cheaper algo for speed
		bigIntNum := new(big.Int).SetBytes(hash)
		hashAsNumber := sdk.NewIntFromBigInt(bigIntNum)
		modRes := hashAsNumber.Mod(stakeSum.Amount)

		newStakeSum := sdk.NewCoin(epochstoragetypes.TokenDenom, sdk.NewInt(0))
		// we loop the servicers list form the end because the list is sorted, biggest is last,
		// and statistically this will have less iterations

		for idx := len(providersMaps) - 1; idx >= 0; idx-- {
			stakedProvider := providersMaps[idx]
			if indexToSkip[idx] {
				// this is an index we added
				continue
			}
			newStakeSum = newStakeSum.Add(stakedProvider.Stake)
			if modRes.LT(newStakeSum.Amount) {
				// we hit our chosen provider
				returnedProviders = append(returnedProviders, stakedProvider)
				stakeSum = stakeSum.Sub(stakedProvider.Stake) // we remove this provider from the random pool, so the sum is lower now
				indexToSkip[idx] = true
				break
			}
		}
		if uint64(len(returnedProviders)) >= count {
			return returnedProviders
		}
		if stakeSum.IsZero() {
			break
		}
		hashData = append(hashData, []byte{uint8(it)}...)
	}
	return returnedProviders
}

func (k Keeper) returnSubsetOfProvidersByHighestStake(ctx sdk.Context, providersEntries []epochstoragetypes.StakeEntry, count uint64) (returnedProviders []epochstoragetypes.StakeEntry) {
	if uint64(len(providersEntries)) <= count {
		return providersEntries
	} else {
		return providersEntries[0:count]
	}
}<|MERGE_RESOLUTION|>--- conflicted
+++ resolved
@@ -90,13 +90,9 @@
 	}
 
 	if !project.Enabled {
-<<<<<<< HEAD
-		return projectstypes.Project{}, "", utils.LavaFormatWarning("the developers project is disabled", fmt.Errorf("cannot get project data"),
+		return projectstypes.Project{}, utils.LavaFormatWarning("the developers project is disabled", fmt.Errorf("cannot get project data"),
 			utils.Attribute{Key: "project", Value: project.Index},
 		)
-=======
-		return projectstypes.Project{}, utils.LavaError(ctx, ctx.Logger(), "pairing_project_invalid", map[string]string{"project": project.Index}, "the developers project is disabled")
->>>>>>> 3fcc37d8
 	}
 
 	return project, nil
