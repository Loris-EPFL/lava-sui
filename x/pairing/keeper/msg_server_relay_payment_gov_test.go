package keeper_test

import (
	"strconv"
	"testing"

	sdk "github.com/cosmos/cosmos-sdk/types"
	"github.com/lavanet/lava/testutil/common"
	"github.com/lavanet/lava/utils/slices"
	epochstoragetypes "github.com/lavanet/lava/x/epochstorage/types"
	pairingtypes "github.com/lavanet/lava/x/pairing/types"
	"github.com/stretchr/testify/require"
)

// Test that if the QosWeight param changes before the provider collected its reward, then
// the provider's payment is according to the last QosWeight value (QosWeight is not fixated)
// Provider reward formula: reward = reward*(QOSScore*QOSWeight + (1-QOSWeight))
func TestRelayPaymentGovQosWeightChange(t *testing.T) {
	ts := newTester(t)
	ts.setupForPayments(1, 1, 0) // 1 provider, 1 client, default providers-to-pair

	client1Acct, _ := ts.GetAccount(common.CONSUMER, 0)
	providerAcct, providerAddr := ts.GetAccount(common.PROVIDER, 0)

	// Create badQos: to see the effect of changing QosWeight, the provider need to
	// provide bad service (here, his score is 0%)
	badQoS := &pairingtypes.QualityOfServiceReport{
		Latency:      sdk.ZeroDec(),
		Availability: sdk.ZeroDec(),
		Sync:         sdk.ZeroDec(),
	}

	// Simulate QosWeight to be 0.5 - the default value at the time of this writing
	initQos := sdk.NewDecWithPrec(5, 1)
	initQosBytes, _ := initQos.MarshalJSON()
	initQosStr := string(initQosBytes)

	// change the QoS weight parameter to 0.5
	paramKey := string(pairingtypes.KeyQoSWeight)
	paramVal := initQosStr
	err := ts.TxProposalChangeParam(pairingtypes.ModuleName, paramKey, paramVal)
	require.Nil(t, err)

	// Advance an epoch (only then the parameter change will be applied) and get current epoch
	ts.AdvanceEpoch()
	epochQosWeightFiftyPercent := ts.EpochStart()

	// Create new QosWeight value (=0.7) for SimulateParamChange() for testing
	newQos := sdk.NewDecWithPrec(7, 1)
	newQosBytes, _ := newQos.MarshalJSON()
	newQosStr := string(newQosBytes)

	// change the QoS weight parameter to 0.7
	paramKey = string(pairingtypes.KeyQoSWeight)
	paramVal = newQosStr
	err = ts.TxProposalChangeParam(pairingtypes.ModuleName, paramKey, paramVal)
	require.Nil(t, err)

	// Advance an epoch (for the parameter change to take effect)
	ts.AdvanceEpoch()
	epochQosWeightSeventyPercent := ts.EpochStart()

	tests := []struct {
		name      string
		epoch     uint64
		qosWeight sdk.Dec
		valid     bool
	}{
		// payment collected for an epoch with QosWeight = 0.7
		{"PaymentSeventyPercentQosEpoch", epochQosWeightSeventyPercent, sdk.NewDecWithPrec(7, 1), true},
		// payment collected for an epoch with QosWeight = 0.5, provider judged by QosWeight = 0.7
		{"PaymentFiftyPercentQosEpoch", epochQosWeightFiftyPercent, sdk.NewDecWithPrec(5, 1), false},
	}

	cuSum := ts.spec.ApiCollections[0].Apis[0].ComputeUnits * 10

	for ti, tt := range tests {
		t.Run(tt.name, func(t *testing.T) {
			// Create relay request dated to the test's epoch. Change session ID each iteration
			// to avoid double spending error (provider claims twice for same transaction)
			relaySession := ts.newRelaySession(providerAddr, uint64(ti), cuSum, tt.epoch, 0)
			relaySession.QosReport = badQoS
			signRelaySession(relaySession, client1Acct.SK)

			payment := pairingtypes.MsgRelayPayment{
				Creator: providerAddr,
				Relays:  slices.Slice(relaySession),
			}

<<<<<<< HEAD
			// Sign and send the payment requests for block 0 tx
			sig, err := sigs.Sign(ts.clients[0].SK, *relayRequest)
			relayRequest.Sig = sig
			require.Nil(t, err)

			// Add the relay request to the Relays array (for relayPaymentMessage())
			var Relays []*pairingtypes.RelaySession
			Relays = append(Relays, relayRequest)

			payment := pairingtypes.MsgRelayPayment{Creator: ts.providers[0].Addr.String(), Relays: Relays}

			payAndVerifyBalance(t, ts, payment, true, true, ts.clients[0].Addr, ts.providers[0].Addr)
=======
			ts.payAndVerifyBalance(payment, client1Acct.Addr, providerAcct.Addr, true, true)
>>>>>>> 0a5b4eec
		})
	}
}

// Test that if the EpochBlocks param decreases the provider can claim reward after the new
// EpochBlocks*EpochsToSave, and not the original EpochBlocks
func TestRelayPaymentGovEpochBlocksDecrease(t *testing.T) {
	ts := newTester(t)
	ts.setupForPayments(1, 1, 0) // 1 provider, 1 client, default providers-to-pair

	client1Acct, _ := ts.GetAccount(common.CONSUMER, 0)
	providerAcct, providerAddr := ts.GetAccount(common.PROVIDER, 0)

	epochBlocks := ts.EpochBlocks()
	epochsToSave := ts.EpochsToSave()

	epochBefore := ts.EpochStart()

	// Decrease the epochBlocks param
	smallerEpochBlocks := epochBlocks / 2
	paramKey := string(epochstoragetypes.KeyEpochBlocks)
	paramVal := "\"" + strconv.FormatUint(smallerEpochBlocks, 10) + "\""
	err := ts.TxProposalChangeParam(epochstoragetypes.ModuleName, paramKey, paramVal)
	require.Nil(t, err)

	// Advance an epoch so the change applies, and another one
	ts.AdvanceEpochs(2)
	epochAfter := ts.EpochStart()

	// the number of blocks to advance must be smaller than memory limit with the old EpochBlocks
	require.Less(t, (epochsToSave+1)*smallerEpochBlocks+epochAfter, epochBefore+(epochsToSave*epochBlocks))

	// Advance EpochsToSave+1 epochs so provider with the old EpochBlocks can get paid, but shouldn't
	ts.AdvanceEpochs(epochsToSave + 1)

	tests := []struct {
		name  string
		epoch uint64
		valid bool
	}{
		{"PaymentBeforeEpochBlocksChanges", epochBefore, false},
		{"PaymentAfterEpochBlocksChanges", epochAfter, false},
	}

	cuSum := ts.spec.ApiCollections[0].Apis[0].ComputeUnits * 10

	for ti, tt := range tests {
		t.Run(tt.name, func(t *testing.T) {
			// Create relay request dated to the test's epoch. Change session ID each iteration
			// to avoid double spending error (provider claims twice for same transaction)
			relaySession := ts.newRelaySession(providerAddr, uint64(ti), cuSum, tt.epoch, 0)
			signRelaySession(relaySession, client1Acct.SK)

			payment := pairingtypes.MsgRelayPayment{
				Creator: providerAddr,
				Relays:  slices.Slice(relaySession),
			}

<<<<<<< HEAD
			// Sign and send the payment requests
			sig, err := sigs.Sign(ts.clients[0].SK, *relayRequest)
			relayRequest.Sig = sig
			require.Nil(t, err)

			// Request payment (helper function validates the balances and verifies if we should get an error through valid)
			var Relays []*pairingtypes.RelaySession
			Relays = append(Relays, relayRequest)
			relayPaymentMessage := pairingtypes.MsgRelayPayment{Creator: ts.providers[0].Addr.String(), Relays: Relays}
			payAndVerifyBalance(t, ts, relayPaymentMessage, true, tt.valid, ts.clients[0].Addr, ts.providers[0].Addr)
=======
			ts.payAndVerifyBalance(payment, client1Acct.Addr, providerAcct.Addr, true, tt.valid)
>>>>>>> 0a5b4eec
		})
	}
}

// TODO: Currently the test passes since PaymentBeforeEpochBlocksChangesToFifty's value is false.
// It should be true. After bug CNS-83 is fixed, change this test
// Test that if the EpochBlocks param increases make sure the provider can claim reward after the
// new EpochBlocks*EpochsToSave, and not the original EpochBlocks
func TestRelayPaymentGovEpochBlocksIncrease(t *testing.T) {
	ts := newTester(t)
	ts.setupForPayments(1, 1, 0) // 1 provider, 1 client, default providers-to-pair

	client1Acct, _ := ts.GetAccount(common.CONSUMER, 0)
	providerAcct, providerAddr := ts.GetAccount(common.PROVIDER, 0)

	epochBlocks := ts.EpochBlocks()
	epochsToSave := ts.EpochsToSave()

	ts.AdvanceEpoch()
	epochBeforeChange := ts.EpochStart()

	// Increase the epochBlocks param
	biggerEpochBlocks := epochBlocks * 2
	paramKey := string(epochstoragetypes.KeyEpochBlocks)
	paramVal := "\"" + strconv.FormatUint(biggerEpochBlocks, 10) + "\""
	err := ts.TxProposalChangeParam(epochstoragetypes.ModuleName, paramKey, paramVal)
	require.Nil(t, err)

	// Advance an epoch so the change applies, and another one
	ts.AdvanceEpochs(2)
	epochAfterChange := ts.EpochStart()

	// Calculate the memory limit of a provider with the new EpochBlocks (in epochs)
	memoryLimit := (epochBlocks * epochsToSave) + epochBeforeChange
	memoryLimitInEpochsUsingNewEpochBlocks := (memoryLimit - epochAfterChange) / biggerEpochBlocks

	// Make sure that the number of epochs that we'll advance is smaller than EpochsToSave
	// (advance memoryLimitInEpochsUsingNewEpochBlocks+1; we already advanced an epoch before)
	require.Less(t, memoryLimitInEpochsUsingNewEpochBlocks+2, epochsToSave)

	// Advance enough epochs so a provider with the old EpochBlocks can't be paid, which
	// shouldn't happen (from old EpochBlocks perspective, too many blocks passed. But, the
	// number of epochs that passed is smaller than EpochsToSave)
	ts.AdvanceEpochs(memoryLimitInEpochsUsingNewEpochBlocks + 1)

	tests := []struct {
		name  string
		epoch uint64
		valid bool
	}{
		{"PaymentBeforeEpochBlocksChange", epochBeforeChange, false},
		{"PaymentAfterEpochBlocksChange", epochAfterChange, true},
	}

	cuSum := ts.spec.ApiCollections[0].Apis[0].ComputeUnits * 10

	for ti, tt := range tests {
		t.Run(tt.name, func(t *testing.T) {
			// Create relay request dated to the test's epoch. Change session ID each iteration
			// to avoid double spending error (provider claims twice for same transaction)
			relaySession := ts.newRelaySession(providerAddr, uint64(ti), cuSum, tt.epoch, 0)
			signRelaySession(relaySession, client1Acct.SK)

			payment := pairingtypes.MsgRelayPayment{
				Creator: providerAddr,
				Relays:  slices.Slice(relaySession),
			}

<<<<<<< HEAD
			// Sign and send the payment requests
			sig, err := sigs.Sign(ts.clients[0].SK, *relayRequest)
			relayRequest.Sig = sig
			require.Nil(t, err)

			// Request payment (helper function validates the balances and verifies if we should get an error through valid)
			var Relays []*pairingtypes.RelaySession
			Relays = append(Relays, relayRequest)
			relayPaymentMessage := pairingtypes.MsgRelayPayment{Creator: ts.providers[0].Addr.String(), Relays: Relays}
			payAndVerifyBalance(t, ts, relayPaymentMessage, true, tt.valid, ts.clients[0].Addr, ts.providers[0].Addr)
=======
			ts.payAndVerifyBalance(payment, client1Acct.Addr, providerAcct.Addr, true, tt.valid)
>>>>>>> 0a5b4eec
		})
	}
}

// Test that if the EpochsToSave param decreases make sure the provider can claim reward after the
// new EpochBlocks*EpochsToSave, and not the original EpochBlocks
func TestRelayPaymentGovEpochToSaveDecrease(t *testing.T) {
	ts := newTester(t)
	ts.setupForPayments(1, 1, 0) // 1 provider, 1 client, default providers-to-pair

	client1Acct, _ := ts.GetAccount(common.CONSUMER, 0)
	providerAcct, providerAddr := ts.GetAccount(common.PROVIDER, 0)

	epochBlocks := ts.EpochBlocks()
	epochsToSave := ts.EpochsToSave()

	epochBefore := ts.EpochStart()

	// Decrease the epochBlocks param
	smallerEpochsToSave := epochsToSave / 2
	paramKey := string(epochstoragetypes.KeyEpochsToSave)
	paramVal := "\"" + strconv.FormatUint(smallerEpochsToSave, 10) + "\""
	err := ts.TxProposalChangeParam(epochstoragetypes.ModuleName, paramKey, paramVal)
	require.Nil(t, err)

	// Advance an epoch so the change applies, and another one
	ts.AdvanceEpochs(2)
	epochAfter := ts.EpochStart()

	// Make sure that the number of epochs that we'll advance from epochBeforeChange is smaller
	// than EpochsToSave (advance smallerEpochsToSave; already advanced 2 epochs before)
	require.Less(t, smallerEpochsToSave+2, epochsToSave)

	// Advance epochs so that a provider with old EpochsToSave from epochBeforeChange can get paid
	// (but it shouldn't, since we advanced smallerEpochsToSave+2 epochs). Also a provider
	// from epochAfterChange with the new EpochsToSave should get paid since we're one block
	// before smalleEpochsToSave+1 (which is the end of the memory for the new EpochsToSave)
	ts.AdvanceEpochs(smallerEpochsToSave)
	ts.AdvanceBlocks(epochBlocks - 1)

	tests := []struct {
		name  string
		epoch uint64
		valid bool
	}{
		{"PaymentBeforeEpochsToSaveChanges", epochBefore, false},
		{"PaymentAfterEpochsToSaveChangesBlockInMemory", epochAfter, true},         // the chain is one block before the memory ends for the provider from epochAfterChange
		{"PaymentAfterEpochsToSaveChangesBlockOutsideOfMemory", epochAfter, false}, // the chain advances inside the loop test when it reaches this test. Here we pass the memory of the provider from epochAfterChange
	}

	cuSum := ts.spec.ApiCollections[0].Apis[0].ComputeUnits * 10

	for ti, tt := range tests {
		t.Run(tt.name, func(t *testing.T) {
			// advance to one block to reach the start of the smalerEpochsToSave+1 epoch ->
			// the provider from epochAfterChange shouldn't be able to get its payments
			if ti == 2 {
				ts.AdvanceBlock()
			}

			// Create relay request dated to the test's epoch. Change session ID each iteration
			// to avoid double spending error (provider claims twice for same transaction)
			relaySession := ts.newRelaySession(providerAddr, uint64(ti), cuSum, tt.epoch, 0)
			signRelaySession(relaySession, client1Acct.SK)

<<<<<<< HEAD
			// Sign and send the payment requests
			sig, err := sigs.Sign(ts.clients[0].SK, *relayRequest)
			relayRequest.Sig = sig
			require.Nil(t, err)
=======
			payment := pairingtypes.MsgRelayPayment{
				Creator: providerAddr,
				Relays:  slices.Slice(relaySession),
			}
>>>>>>> 0a5b4eec

			ts.payAndVerifyBalance(payment, client1Acct.Addr, providerAcct.Addr, true, tt.valid)
		})
	}
}

// TODO: Currently the test passes since PaymentBeforeEpochsToSaveChangesToTwenty's value is false.
// It should be true. After bug CNS-83 is fixed, change this test.
// Test that if the EpochToSave param increases make sure the provider can claim reward after the
// new EpochBlocks*EpochsToSave, and not the original EpochBlocks
func TestRelayPaymentGovEpochToSaveIncrease(t *testing.T) {
	ts := newTester(t)
	ts.setupForPayments(1, 1, 0) // 1 provider, 1 client, default providers-to-pair

	client1Acct, _ := ts.GetAccount(common.CONSUMER, 0)
	providerAcct, providerAddr := ts.GetAccount(common.PROVIDER, 0)

	// make sure EpochBlocks default value is 20, and EpochsToSave is 10
	paramKey := string(epochstoragetypes.KeyEpochBlocks)
	paramVal := "\"" + strconv.FormatUint(20, 10) + "\""
	err := ts.TxProposalChangeParam(epochstoragetypes.ModuleName, paramKey, paramVal)
	require.Nil(t, err)
	paramKey = string(epochstoragetypes.KeyEpochsToSave)
	paramVal = "\"" + strconv.FormatUint(10, 10) + "\""
	err = ts.TxProposalChangeParam(epochstoragetypes.ModuleName, paramKey, paramVal)
	require.Nil(t, err)

	// Advance an epoch to apply EpochBlocks change.
	ts.AdvanceEpoch()
	epochBefore := ts.EpochStart() // blockHeight = 20

	// change the EpochsToSave parameter to 20
	paramKey = string(epochstoragetypes.KeyEpochsToSave)
	paramVal = "\"" + strconv.FormatUint(20, 10) + "\""
	err = ts.TxProposalChangeParam(epochstoragetypes.ModuleName, paramKey, paramVal)
	require.Nil(t, err)

	// Advance an epoch so the change applies
	ts.AdvanceEpoch() // blockHeight = 40
	epochAfter := ts.EpochStart()

	// Advance to reach blockHeight of 260, so provider request from epochBeforeChangeToTwenty
	// shouldn't get payment, and from epochAfterChangeToTwenty should
	ts.AdvanceEpochs(11)

	tests := []struct {
		name  string
		epoch uint64
		valid bool
	}{
		{"PaymentBeforeEpochsToSaveChangesToTwenty", epochBefore, false}, // first block of current epoch
		{"PaymentAfterEpochsToSaveChangesToTwenty", epochAfter, true},    // first block of previous epoch
	}

	cuSum := ts.spec.ApiCollections[0].Apis[0].ComputeUnits * 10

	for ti, tt := range tests {
		t.Run(tt.name, func(t *testing.T) {
			// Create relay request dated to the test's epoch. Change session ID each iteration
			// to avoid double spending error (provider claims twice for same transaction)
			relaySession := ts.newRelaySession(providerAddr, uint64(ti), cuSum, tt.epoch, 0)
			signRelaySession(relaySession, client1Acct.SK)

			payment := pairingtypes.MsgRelayPayment{
				Creator: providerAddr,
				Relays:  slices.Slice(relaySession),
			}

<<<<<<< HEAD
			// Sign and send the payment requests
			sig, err := sigs.Sign(ts.clients[0].SK, *relayRequest)
			relayRequest.Sig = sig
			require.Nil(t, err)

			// Request payment (helper function validates the balances and verifies if we should get an error through valid)
			var Relays []*pairingtypes.RelaySession
			Relays = append(Relays, relayRequest)
			relayPaymentMessage := pairingtypes.MsgRelayPayment{Creator: ts.providers[0].Addr.String(), Relays: Relays}
			payAndVerifyBalance(t, ts, relayPaymentMessage, true, tt.valid, ts.clients[0].Addr, ts.providers[0].Addr)
=======
			ts.payAndVerifyBalance(payment, client1Acct.Addr, providerAcct.Addr, true, tt.valid)
>>>>>>> 0a5b4eec
		})
	}
}

func TestRelayPaymentGovEpochBlocksMultipleChanges(t *testing.T) {
	ts := newTester(t)
	ts.setupForPayments(1, 1, 0) // 1 provider, 1 client, default providers-to-pair

	client1Acct, _ := ts.GetAccount(common.CONSUMER, 0)
	providerAcct, providerAddr := ts.GetAccount(common.PROVIDER, 0)

	// make sure EpochBlocks default value is 20, and EpochsToSave is 10
	paramKey := string(epochstoragetypes.KeyEpochBlocks)
	paramVal := "\"" + strconv.FormatUint(20, 10) + "\""
	err := ts.TxProposalChangeParam(epochstoragetypes.ModuleName, paramKey, paramVal)
	require.Nil(t, err)
	paramKey = string(epochstoragetypes.KeyEpochsToSave)
	paramVal = "\"" + strconv.FormatUint(10, 10) + "\""
	err = ts.TxProposalChangeParam(epochstoragetypes.ModuleName, paramKey, paramVal)
	require.Nil(t, err)

	// Advance an epoch to apply EpochBlocks change.
	ts.AdvanceEpoch() // blockHeight = 20

	epochTests := []struct {
		epochBlocksNewValues uint64 // EpochBlocks new value
		epochNum             uint64 // The number of epochs the chain will advance (after EpochBlocks changed)
		blockNum             uint64 // The number of blocks the chain will advance (after EpochBlocks changed)
	}{
		{4, 3, 5},    // Test #0 - latest epoch start: 52
		{9, 0, 7},    // Test #1 - latest epoch start: 56
		{24, 37, 42}, // Test #2 - latest epoch start: 953
		{41, 45, 30}, // Test #3 - latest epoch start: 2781
		{36, 15, 12}, // Test #4 - latest epoch start: 3326
		{25, 40, 7},  // Test #5 - latest epoch start: 4337
		{5, 45, 22},  // Test #6 - latest epoch start: 4602
		{45, 37, 18}, // Test #7 - latest epoch start: 6227
	}

	tests := []struct {
		name         string // Test name
		paymentEpoch uint64 // The epoch inside the relay request (delta from test start)
		valid        bool   // Is the test supposed to succeed?
	}{
		{"Test #1", 0, true},
		{"Test #2", 6, true},
		{"Test #3", 901, true},
		{"Test #4", 2731, true},
		{"Test #5", 3274, true},
		{"Test #6", 4287, true},
		{"Test #7", 4550, true},
		{"Test #8", 6177, true},
	}

	cuSum := ts.spec.ApiCollections[0].Apis[0].ComputeUnits * 10
	startBlock := ts.BlockHeight()

	for ti, tt := range tests {
		t.Run(tt.name, func(t *testing.T) {
			paramKey := string(epochstoragetypes.KeyEpochBlocks)
			paramVal := "\"" + strconv.FormatUint(epochTests[ti].epochBlocksNewValues, 10) + "\""
			err := ts.TxProposalChangeParam(epochstoragetypes.ModuleName, paramKey, paramVal)
			require.Nil(t, err)

			ts.AdvanceEpochs(epochTests[ti].epochNum)
			ts.AdvanceBlocks(epochTests[ti].blockNum)

			paymentEpoch := startBlock + tt.paymentEpoch
			relaySession := ts.newRelaySession(providerAddr, uint64(ti), cuSum, paymentEpoch, 0)
			signRelaySession(relaySession, client1Acct.SK)

			payment := pairingtypes.MsgRelayPayment{
				Creator: providerAddr,
				Relays:  slices.Slice(relaySession),
			}

<<<<<<< HEAD
			// Sign and send the payment requests
			sig, err := sigs.Sign(ts.clients[0].SK, *relayRequest)
			relayRequest.Sig = sig
			require.Nil(t, err)

			// Request payment (helper function validates the balances and verifies if we should get an error through valid)
			var Relays []*pairingtypes.RelaySession
			Relays = append(Relays, relayRequest)
			relayPaymentMessage := pairingtypes.MsgRelayPayment{Creator: ts.providers[0].Addr.String(), Relays: Relays}
			payAndVerifyBalance(t, ts, relayPaymentMessage, true, tt.valid, ts.clients[0].Addr, ts.providers[0].Addr)
=======
			ts.payAndVerifyBalance(payment, client1Acct.Addr, providerAcct.Addr, true, tt.valid)
>>>>>>> 0a5b4eec
		})
	}
}

// this test checks what happens if a single provider stake, get payment, and then unstake and gets its money.
func TestStakePaymentUnstake(t *testing.T) {
	ts := newTester(t)
	ts.setupForPayments(1, 1, 0) // 1 provider, 1 client, default providers-to-pair

	client1Acct, _ := ts.GetAccount(common.CONSUMER, 0)
	providerAcct, providerAddr := ts.GetAccount(common.PROVIDER, 0)

	// ensure that EpochBlocks default value is 20, EpochsToSave is 10,  unstakeHoldBlocks is 210
	paramKey := string(epochstoragetypes.KeyEpochBlocks)
	paramVal := "\"" + strconv.FormatUint(20, 10) + "\""
	err := ts.TxProposalChangeParam(epochstoragetypes.ModuleName, paramKey, paramVal)
	require.Nil(t, err)
	paramKey = string(epochstoragetypes.KeyEpochsToSave)
	paramVal = "\"" + strconv.FormatUint(10, 10) + "\""
	err = ts.TxProposalChangeParam(epochstoragetypes.ModuleName, paramKey, paramVal)
	require.Nil(t, err)
	paramKey = string(epochstoragetypes.KeyUnstakeHoldBlocks)
	paramVal = "\"" + strconv.FormatUint(210, 10) + "\""
	err = ts.TxProposalChangeParam(epochstoragetypes.ModuleName, paramKey, paramVal)
	require.Nil(t, err)

	// Advance an epoch to apply EpochBlocks change
	ts.AdvanceEpoch() // blockHeight = 20

<<<<<<< HEAD
	// Sign and send the payment requests for block 20 (=epochBeforeChange)
	sig, err := sigs.Sign(ts.clients[0].SK, *relayRequest)
	relayRequest.Sig = sig
	require.Nil(t, err)
=======
	relaySession := ts.newRelaySession(providerAddr, 1, 10000, ts.BlockHeight(), 0)
	signRelaySession(relaySession, client1Acct.SK)
>>>>>>> 0a5b4eec

	payment := pairingtypes.MsgRelayPayment{
		Creator: providerAddr,
		Relays:  slices.Slice(relaySession),
	}

	ts.payAndVerifyBalance(payment, client1Acct.Addr, providerAcct.Addr, true, true)

	// advance another epoch and unstake the provider
	ts.AdvanceEpoch()

	_, err = ts.TxPairingUnstakeProvider(providerAddr, ts.spec.Index)
	require.Nil(t, err)

	// advance enough epochs to make the provider get its money back:
	// this will panic if there's something wrong in the unstake process
	ts.AdvanceEpochs(11)
}

// TODO: Currently the test passes since second call to verifyRelayPaymentObjects is called
// with true (see TODO comment right next to it). It should be false. After bug CNS-83 is fixed,
// change this test.
// Test that the payment object is deleted in the end of the memory and can't be used to double
// spend all while making gov changes
func TestRelayPaymentMemoryTransferAfterEpochChangeWithGovParamChange(t *testing.T) {
	tests := []struct {
		name                string // Test name
		decreaseEpochBlocks bool   // flag to indicate if EpochBlocks is decreased or not
	}{
		{"DecreasedEpochBlocks", true},
		{"IncreasedEpochBlocks", false},
	}

	for _, tt := range tests {
		ts := newTester(t)
		ts.setupForPayments(1, 1, 0) // 1 provider, 1 client, default providers-to-pair

		client1Acct, _ := ts.GetAccount(common.CONSUMER, 0)
		providerAcct, providerAddr := ts.GetAccount(common.PROVIDER, 0)

		epochBlocks := ts.EpochBlocks()
		epochsToSave := ts.EpochsToSave()

		// Change the epochBlocks param
		var newEpochBlocks uint64
		if tt.decreaseEpochBlocks {
			newEpochBlocks = epochBlocks / 2
		} else {
			newEpochBlocks = epochBlocks * 2
		}

		paramKey := string(epochstoragetypes.KeyEpochBlocks)
		paramVal := "\"" + strconv.FormatUint(newEpochBlocks, 10) + "\""
		err := ts.TxProposalChangeParam(epochstoragetypes.ModuleName, paramKey, paramVal)
		require.Nil(t, err)

		// Advance an epoch to apply EpochBlocks change
		ts.AdvanceEpoch()

<<<<<<< HEAD
		// Sign the payment request
		sig, err := sigs.Sign(ts.clients[0].SK, *relayRequest)
		relayRequest.Sig = sig
		require.Nil(t, err)
=======
		relaySession := ts.newRelaySession(providerAddr, 1, 10000, ts.EpochStart(), 0)
		signRelaySession(relaySession, client1Acct.SK)
>>>>>>> 0a5b4eec

		payment := pairingtypes.MsgRelayPayment{
			Creator: providerAddr,
			Relays:  slices.Slice(relaySession),
		}

		ts.payAndVerifyBalance(payment, client1Acct.Addr, providerAcct.Addr, true, true)

		// Advance epoch and verify the relay payment objects
		ts.AdvanceEpoch()
		ts.verifyRelayPayment(relaySession, true)

		// try to get payment again - should fail work because of double spend
		ts.payAndVerifyBalance(payment, client1Acct.Addr, providerAcct.Addr, true, false)

		// Advance enough epochs so the chain will forget the relay payment object. Note that
		// we already advanced one epoch since epochAfterEpochBlocksChanged.
		ts.AdvanceEpochs(epochsToSave - 1)
		// Check the relay payment object is deleted
		ts.verifyRelayPayment(relaySession, true) // TODO: fix bug CNS-83 and turn to false

		// try to get payment again - should fail (relay payment object should not exist and if
		// it exists, the code shouldn't allow double spending)
		ts.payAndVerifyBalance(payment, client1Acct.Addr, providerAcct.Addr, true, false)
	}
}<|MERGE_RESOLUTION|>--- conflicted
+++ resolved
@@ -6,6 +6,7 @@
 
 	sdk "github.com/cosmos/cosmos-sdk/types"
 	"github.com/lavanet/lava/testutil/common"
+	"github.com/lavanet/lava/utils/sigs"
 	"github.com/lavanet/lava/utils/slices"
 	epochstoragetypes "github.com/lavanet/lava/x/epochstorage/types"
 	pairingtypes "github.com/lavanet/lava/x/pairing/types"
@@ -80,29 +81,19 @@
 			// to avoid double spending error (provider claims twice for same transaction)
 			relaySession := ts.newRelaySession(providerAddr, uint64(ti), cuSum, tt.epoch, 0)
 			relaySession.QosReport = badQoS
-			signRelaySession(relaySession, client1Acct.SK)
+
+			// Sign and send the payment requests for block 0 tx
+			sig, err := sigs.Sign(client1Acct.SK, *relaySession)
+			relaySession.Sig = sig
+			require.Nil(t, err)
 
 			payment := pairingtypes.MsgRelayPayment{
 				Creator: providerAddr,
 				Relays:  slices.Slice(relaySession),
 			}
 
-<<<<<<< HEAD
-			// Sign and send the payment requests for block 0 tx
-			sig, err := sigs.Sign(ts.clients[0].SK, *relayRequest)
-			relayRequest.Sig = sig
-			require.Nil(t, err)
-
 			// Add the relay request to the Relays array (for relayPaymentMessage())
-			var Relays []*pairingtypes.RelaySession
-			Relays = append(Relays, relayRequest)
-
-			payment := pairingtypes.MsgRelayPayment{Creator: ts.providers[0].Addr.String(), Relays: Relays}
-
-			payAndVerifyBalance(t, ts, payment, true, true, ts.clients[0].Addr, ts.providers[0].Addr)
-=======
 			ts.payAndVerifyBalance(payment, client1Acct.Addr, providerAcct.Addr, true, true)
->>>>>>> 0a5b4eec
 		})
 	}
 }
@@ -154,27 +145,18 @@
 			// Create relay request dated to the test's epoch. Change session ID each iteration
 			// to avoid double spending error (provider claims twice for same transaction)
 			relaySession := ts.newRelaySession(providerAddr, uint64(ti), cuSum, tt.epoch, 0)
-			signRelaySession(relaySession, client1Acct.SK)
+			// Sign and send the payment requests
+			sig, err := sigs.Sign(client1Acct.SK, *relaySession)
+			relaySession.Sig = sig
+			require.Nil(t, err)
 
 			payment := pairingtypes.MsgRelayPayment{
 				Creator: providerAddr,
 				Relays:  slices.Slice(relaySession),
 			}
 
-<<<<<<< HEAD
-			// Sign and send the payment requests
-			sig, err := sigs.Sign(ts.clients[0].SK, *relayRequest)
-			relayRequest.Sig = sig
-			require.Nil(t, err)
-
 			// Request payment (helper function validates the balances and verifies if we should get an error through valid)
-			var Relays []*pairingtypes.RelaySession
-			Relays = append(Relays, relayRequest)
-			relayPaymentMessage := pairingtypes.MsgRelayPayment{Creator: ts.providers[0].Addr.String(), Relays: Relays}
-			payAndVerifyBalance(t, ts, relayPaymentMessage, true, tt.valid, ts.clients[0].Addr, ts.providers[0].Addr)
-=======
 			ts.payAndVerifyBalance(payment, client1Acct.Addr, providerAcct.Addr, true, tt.valid)
->>>>>>> 0a5b4eec
 		})
 	}
 }
@@ -236,27 +218,18 @@
 			// Create relay request dated to the test's epoch. Change session ID each iteration
 			// to avoid double spending error (provider claims twice for same transaction)
 			relaySession := ts.newRelaySession(providerAddr, uint64(ti), cuSum, tt.epoch, 0)
-			signRelaySession(relaySession, client1Acct.SK)
+			// Sign and send the payment requests
+			sig, err := sigs.Sign(client1Acct.SK, *relaySession)
+			relaySession.Sig = sig
+			require.Nil(t, err)
 
 			payment := pairingtypes.MsgRelayPayment{
 				Creator: providerAddr,
 				Relays:  slices.Slice(relaySession),
 			}
 
-<<<<<<< HEAD
-			// Sign and send the payment requests
-			sig, err := sigs.Sign(ts.clients[0].SK, *relayRequest)
-			relayRequest.Sig = sig
-			require.Nil(t, err)
-
 			// Request payment (helper function validates the balances and verifies if we should get an error through valid)
-			var Relays []*pairingtypes.RelaySession
-			Relays = append(Relays, relayRequest)
-			relayPaymentMessage := pairingtypes.MsgRelayPayment{Creator: ts.providers[0].Addr.String(), Relays: Relays}
-			payAndVerifyBalance(t, ts, relayPaymentMessage, true, tt.valid, ts.clients[0].Addr, ts.providers[0].Addr)
-=======
 			ts.payAndVerifyBalance(payment, client1Acct.Addr, providerAcct.Addr, true, tt.valid)
->>>>>>> 0a5b4eec
 		})
 	}
 }
@@ -320,19 +293,15 @@
 			// Create relay request dated to the test's epoch. Change session ID each iteration
 			// to avoid double spending error (provider claims twice for same transaction)
 			relaySession := ts.newRelaySession(providerAddr, uint64(ti), cuSum, tt.epoch, 0)
-			signRelaySession(relaySession, client1Acct.SK)
-
-<<<<<<< HEAD
 			// Sign and send the payment requests
-			sig, err := sigs.Sign(ts.clients[0].SK, *relayRequest)
-			relayRequest.Sig = sig
-			require.Nil(t, err)
-=======
+			sig, err := sigs.Sign(client1Acct.SK, *relaySession)
+			relaySession.Sig = sig
+			require.Nil(t, err)
+
 			payment := pairingtypes.MsgRelayPayment{
 				Creator: providerAddr,
 				Relays:  slices.Slice(relaySession),
 			}
->>>>>>> 0a5b4eec
 
 			ts.payAndVerifyBalance(payment, client1Acct.Addr, providerAcct.Addr, true, tt.valid)
 		})
@@ -394,27 +363,18 @@
 			// Create relay request dated to the test's epoch. Change session ID each iteration
 			// to avoid double spending error (provider claims twice for same transaction)
 			relaySession := ts.newRelaySession(providerAddr, uint64(ti), cuSum, tt.epoch, 0)
-			signRelaySession(relaySession, client1Acct.SK)
+			// Sign and send the payment requests
+			sig, err := sigs.Sign(client1Acct.SK, *relaySession)
+			relaySession.Sig = sig
+			require.Nil(t, err)
 
 			payment := pairingtypes.MsgRelayPayment{
 				Creator: providerAddr,
 				Relays:  slices.Slice(relaySession),
 			}
 
-<<<<<<< HEAD
-			// Sign and send the payment requests
-			sig, err := sigs.Sign(ts.clients[0].SK, *relayRequest)
-			relayRequest.Sig = sig
-			require.Nil(t, err)
-
 			// Request payment (helper function validates the balances and verifies if we should get an error through valid)
-			var Relays []*pairingtypes.RelaySession
-			Relays = append(Relays, relayRequest)
-			relayPaymentMessage := pairingtypes.MsgRelayPayment{Creator: ts.providers[0].Addr.String(), Relays: Relays}
-			payAndVerifyBalance(t, ts, relayPaymentMessage, true, tt.valid, ts.clients[0].Addr, ts.providers[0].Addr)
-=======
 			ts.payAndVerifyBalance(payment, client1Acct.Addr, providerAcct.Addr, true, tt.valid)
->>>>>>> 0a5b4eec
 		})
 	}
 }
@@ -484,27 +444,17 @@
 
 			paymentEpoch := startBlock + tt.paymentEpoch
 			relaySession := ts.newRelaySession(providerAddr, uint64(ti), cuSum, paymentEpoch, 0)
-			signRelaySession(relaySession, client1Acct.SK)
-
+			// Sign and send the payment requests
+			sig, err := sigs.Sign(client1Acct.SK, *relaySession)
+			relaySession.Sig = sig
+			require.Nil(t, err)
 			payment := pairingtypes.MsgRelayPayment{
 				Creator: providerAddr,
 				Relays:  slices.Slice(relaySession),
 			}
 
-<<<<<<< HEAD
-			// Sign and send the payment requests
-			sig, err := sigs.Sign(ts.clients[0].SK, *relayRequest)
-			relayRequest.Sig = sig
-			require.Nil(t, err)
-
 			// Request payment (helper function validates the balances and verifies if we should get an error through valid)
-			var Relays []*pairingtypes.RelaySession
-			Relays = append(Relays, relayRequest)
-			relayPaymentMessage := pairingtypes.MsgRelayPayment{Creator: ts.providers[0].Addr.String(), Relays: Relays}
-			payAndVerifyBalance(t, ts, relayPaymentMessage, true, tt.valid, ts.clients[0].Addr, ts.providers[0].Addr)
-=======
 			ts.payAndVerifyBalance(payment, client1Acct.Addr, providerAcct.Addr, true, tt.valid)
->>>>>>> 0a5b4eec
 		})
 	}
 }
@@ -534,15 +484,12 @@
 	// Advance an epoch to apply EpochBlocks change
 	ts.AdvanceEpoch() // blockHeight = 20
 
-<<<<<<< HEAD
 	// Sign and send the payment requests for block 20 (=epochBeforeChange)
-	sig, err := sigs.Sign(ts.clients[0].SK, *relayRequest)
-	relayRequest.Sig = sig
-	require.Nil(t, err)
-=======
 	relaySession := ts.newRelaySession(providerAddr, 1, 10000, ts.BlockHeight(), 0)
-	signRelaySession(relaySession, client1Acct.SK)
->>>>>>> 0a5b4eec
+
+	sig, err := sigs.Sign(client1Acct.SK, *relaySession)
+	relaySession.Sig = sig
+	require.Nil(t, err)
 
 	payment := pairingtypes.MsgRelayPayment{
 		Creator: providerAddr,
@@ -602,15 +549,11 @@
 		// Advance an epoch to apply EpochBlocks change
 		ts.AdvanceEpoch()
 
-<<<<<<< HEAD
 		// Sign the payment request
-		sig, err := sigs.Sign(ts.clients[0].SK, *relayRequest)
-		relayRequest.Sig = sig
+		relaySession := ts.newRelaySession(providerAddr, 1, 10000, ts.EpochStart(), 0)
+		sig, err := sigs.Sign(client1Acct.SK, *relaySession)
+		relaySession.Sig = sig
 		require.Nil(t, err)
-=======
-		relaySession := ts.newRelaySession(providerAddr, 1, 10000, ts.EpochStart(), 0)
-		signRelaySession(relaySession, client1Acct.SK)
->>>>>>> 0a5b4eec
 
 		payment := pairingtypes.MsgRelayPayment{
 			Creator: providerAddr,
