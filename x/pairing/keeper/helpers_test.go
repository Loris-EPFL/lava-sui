--- conflicted
+++ resolved
@@ -112,8 +112,6 @@
 // setupForPayments creates staked providers and clients with subscriptions. They can be accessed
 // using ts.Account(common.PROVIDER, idx) and ts.Account(common.PROVIDER, idx) respectively.
 func (ts *tester) setupForPayments(providersCount, clientsCount, providersToPair int) *tester {
-<<<<<<< HEAD
-=======
 	err := ts.Keepers.BankKeeper.SetBalance(ts.Ctx,
 		testutil.GetModuleAddress(string(rewardstypes.ValidatorsRewardsAllocationPoolName)),
 		sdk.NewCoins(sdk.NewCoin(ts.TokenDenom(), sdk.ZeroInt())))
@@ -124,7 +122,6 @@
 		sdk.NewCoins(sdk.NewCoin(ts.TokenDenom(), sdk.ZeroInt())))
 	require.Nil(ts.T, err)
 
->>>>>>> 76ae036d
 	ts.addValidators(1)
 	if providersToPair > 0 {
 		// will overwrite the default "free" plan
@@ -133,7 +130,7 @@
 	}
 
 	ts.addClient(clientsCount)
-	err := ts.addProvider(providersCount)
+	err = ts.addProvider(providersCount)
 	require.Nil(ts.T, err)
 
 	ts.AdvanceEpoch()
