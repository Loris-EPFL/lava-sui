package keeper_test

import (
	"strconv"
	"testing"

	sdk "github.com/cosmos/cosmos-sdk/types"
	"github.com/lavanet/lava/testutil/common"
	epochstoragetypes "github.com/lavanet/lava/x/epochstorage/types"
	pairingtypes "github.com/lavanet/lava/x/pairing/types"
	planstypes "github.com/lavanet/lava/x/plans/types"
	spectypes "github.com/lavanet/lava/x/spec/types"
	"github.com/stretchr/testify/require"
)

type tester struct {
	common.Tester
	plan planstypes.Plan
	spec spectypes.Spec
}

const (
	testBalance int64 = 1000000
	testStake   int64 = 100000
)

func newTester(t *testing.T) *tester {
	ts := &tester{Tester: *common.NewTester(t)}

	ts.plan = ts.AddPlan("free", common.CreateMockPlan()).Plan("free")
	ts.spec = ts.AddSpec("mock", common.CreateMockSpec()).Spec("mock")

	ts.AdvanceEpoch()

	return ts
}

func (ts *tester) addClient(count int) {
	start := len(ts.Accounts(common.CONSUMER))
	for i := 0; i < count; i++ {
		_, addr := ts.AddAccount(common.CONSUMER, start+i, testBalance)
		_, err := ts.TxSubscriptionBuy(addr, addr, ts.plan.Index, 1)
		if err != nil {
			panic("addClient: failed to buy subscription: " + err.Error())
		}
	}
}

// addProvider: with default endpoints, geolocation, moniker
func (ts *tester) addProvider(count int) error {
	return ts.addProviderExtra(count, nil, 0, "prov") // default: endpoints, geolocation, moniker
}

// addProviderGelocation: with geolocation, and default endpoints, moniker
<<<<<<< HEAD
func (ts *tester) addProviderGeolocation(count int, geolocation uint64) error {
	return ts.addProviderExtra(count, nil, geolocation, "prov")
=======
func (ts *tester) addProviderGeolocation(count int, geolocation int32) error {
	return ts.addProviderExtra(count, nil, geolocation, "")
>>>>>>> 9b006f6c
}

// addProviderEndpoints: with endpoints, and default geolocation, moniker
func (ts *tester) addProviderEndpoints(count int, endpoints []epochstoragetypes.Endpoint) error {
	return ts.addProviderExtra(count, endpoints, 0, "prov")
}

// addProviderMoniker: with moniker, and default endpoints, geolocation
func (ts *tester) addProviderMoniker(count int, moniker string) error {
	return ts.addProviderExtra(count, nil, 0, moniker)
}

// addProviderExtra: with mock endpoints, and preset geolocation, moniker
func (ts *tester) addProviderExtra(
	count int,
	endpoints []epochstoragetypes.Endpoint,
	geoloc int32,
	moniker string,
) error {
	start := len(ts.Accounts(common.PROVIDER))
	for i := 0; i < count; i++ {
		_, addr := ts.AddAccount(common.PROVIDER, start+i, testBalance)
		err := ts.StakeProviderExtra(addr, ts.spec, testStake, endpoints, geoloc, moniker)
		if err != nil {
			return err
		}
	}
	return nil
}

// setupForPayments creates staked providers and clients with subscriptions. They can be accessed
// using ts.Account(common.PROVIDER, idx) and ts.Account(common.PROVIDER, idx) respectively.
func (ts *tester) setupForPayments(providersCount, clientsCount, providersToPair int) *tester {
	if providersToPair > 0 {
		// will overwrite the default "free" plan
		ts.plan.PlanPolicy.MaxProvidersToPair = uint64(providersToPair)
		ts.AddPlan("free", ts.plan)
	}

	ts.addClient(clientsCount)
	err := ts.addProvider(providersCount)
	require.Nil(ts.T, err)

	ts.AdvanceEpoch()

	return ts
}

func newStubRelayRequest(relaySession *pairingtypes.RelaySession) *pairingtypes.RelayRequest {
	req := &pairingtypes.RelayRequest{
		RelaySession: relaySession,
		RelayData:    &pairingtypes.RelayPrivateData{Data: []byte("stub-data")},
	}
	return req
}

// payAndVerifyBalance performs payment and then verifies the balances
// (provider balance should increase and consumer should decrease)
func (ts *tester) payAndVerifyBalance(
	relayPayment pairingtypes.MsgRelayPayment,
	clientAddr sdk.AccAddress,
	providerAddr sdk.AccAddress,
	validConsumer bool,
	validPayment bool,
) {
	// get consumer's project and subscription before payment
	balance := ts.GetBalance(providerAddr)

	proj, err := ts.QueryProjectDeveloper(clientAddr.String())
	if !validConsumer {
		require.NotNil(ts.T, err)
		_, err = ts.TxPairingRelayPayment(relayPayment.Creator, relayPayment.Relays[0])
		require.NotNil(ts.T, err)
		return
	}
	// else: valid consumer
	require.Nil(ts.T, err)

	sub, err := ts.QuerySubscriptionCurrent(proj.Project.Subscription)
	require.Nil(ts.T, err)
	require.NotNil(ts.T, sub.Sub)

	originalProjectUsedCu := proj.Project.UsedCu
	originalSubCuLeft := sub.Sub.MonthCuLeft

	// perform payment
	_, err = ts.TxPairingRelayPayment(relayPayment.Creator, relayPayment.Relays...)
	if !validPayment {
		require.NotNil(ts.T, err)
		return
	}
	// else: valid payment
	require.Nil(ts.T, err)

	// calculate total used CU
	var totalCuUsed uint64
	var totalPaid uint64

	qosWeight := ts.Keepers.Pairing.QoSWeight(ts.Ctx)
	qosWeightComplement := sdk.OneDec().Sub(qosWeight)

	for _, relay := range relayPayment.Relays {
		cuUsed := relay.CuSum
		totalCuUsed += cuUsed
		if relay.QosReport != nil {
			score, err := relay.QosReport.ComputeQoS()
			require.Nil(ts.T, err)

			cuUsed = score.
				Mul(qosWeight).
				Add(qosWeightComplement).
				MulInt64(int64(cuUsed)).
				TruncateInt().
				Uint64()
		}
		totalPaid += cuUsed
	}

	// verify provider's balance
	mint := ts.Keepers.Pairing.MintCoinsPerCU(ts.Ctx)
	want := mint.MulInt64(int64(totalPaid))
	require.Equal(ts.T, balance+want.TruncateInt64(), ts.GetBalance(providerAddr))

	// verify each project balance
	// (project used-cu should increase and respective subscription cu-left should decrease)
	proj, err = ts.QueryProjectDeveloper(clientAddr.String())
	require.Nil(ts.T, err)
	require.Equal(ts.T, originalProjectUsedCu+totalCuUsed, proj.Project.UsedCu)
	sub, err = ts.QuerySubscriptionCurrent(proj.Project.Subscription)
	require.Nil(ts.T, err)
	require.NotNil(ts.T, sub.Sub)
	require.Equal(ts.T, originalSubCuLeft-totalCuUsed, sub.Sub.MonthCuLeft)
}

// verifyRelayPayments verifies relay payments saved on-chain after getting payment
func (ts *tester) verifyRelayPayment(relaySession *pairingtypes.RelaySession, exists bool) {
	epoch := uint64(relaySession.Epoch)
	// Get EpochPayment struct from current epoch and perform basic verifications
	epochPayments, found, epochPaymentKey := ts.Keepers.Pairing.GetEpochPaymentsFromBlock(ts.Ctx, epoch)
	if exists {
		require.Equal(ts.T, true, found)
		require.Equal(ts.T, epochPaymentKey, epochPayments.Index)
	} else {
		require.Equal(ts.T, false, found)
		return
	}

	// note: assume a single client and a single provider, so these make sense:
	_, client1Addr := ts.GetAccount(common.CONSUMER, 0)
	providerAcct, _ := ts.GetAccount(common.PROVIDER, 0)

	providerPaymentStorageKey := ts.Keepers.Pairing.GetProviderPaymentStorageKey(
		ts.Ctx, ts.spec.Name, epoch, providerAcct.Addr)

	// Get the providerPaymentStorage struct from epochPayments
	var providerPaymentStorageFromEpochPayments pairingtypes.ProviderPaymentStorage
	for _, paymentStorageKey := range epochPayments.GetProviderPaymentStorageKeys() {
		if paymentStorageKey == providerPaymentStorageKey {
			providerPaymentStorageFromEpochPayments, found = ts.Keepers.Pairing.GetProviderPaymentStorage(ts.Ctx, providerPaymentStorageKey)
			require.True(ts.T, found)
		}
	}
	require.NotEmpty(ts.T, providerPaymentStorageFromEpochPayments.Index)
	require.Equal(ts.T, epoch, providerPaymentStorageFromEpochPayments.Epoch)

	project, err := ts.QueryProjectDeveloper(client1Addr)
	require.Nil(ts.T, err)

	// Get the UniquePaymentStorageClientProvider key
	hexSessionID := strconv.FormatUint(relaySession.SessionId, 16)
	uniquePaymentStorageClientProviderKey := ts.Keepers.Pairing.EncodeUniquePaymentKey(
		ts.Ctx, project.Project.Index, providerAcct.Addr, hexSessionID, ts.spec.Name)

	// Get a uniquePaymentStorageClientProvider from providerPaymentStorageFromEpochPayments
	// (note, this is one of the uniqueXXXX structs. So usedCU was calculated above with a
	// function that takes into account all the structs)
	var uniquePaymentStorageClientProviderFromProviderPaymentStorage pairingtypes.UniquePaymentStorageClientProvider
	for _, paymentStorageKey := range providerPaymentStorageFromEpochPayments.UniquePaymentStorageClientProviderKeys {
		if paymentStorageKey == uniquePaymentStorageClientProviderKey {
			uniquePaymentStorageClientProviderFromProviderPaymentStorage, found = ts.Keepers.Pairing.GetUniquePaymentStorageClientProvider(ts.Ctx, paymentStorageKey)
			require.True(ts.T, found)
		}
	}
	require.NotEmpty(ts.T, uniquePaymentStorageClientProviderFromProviderPaymentStorage.Index)
	require.Equal(ts.T, epoch, uniquePaymentStorageClientProviderFromProviderPaymentStorage.Block)
	require.Equal(ts.T, relaySession.CuSum, uniquePaymentStorageClientProviderFromProviderPaymentStorage.UsedCU)

	// Get the providerPaymentStorage struct directly
	providerPaymentStorage, found := ts.Keepers.Pairing.GetProviderPaymentStorage(ts.Ctx, providerPaymentStorageKey)
	require.Equal(ts.T, true, found)
	require.Equal(ts.T, uint64(relaySession.Epoch), providerPaymentStorage.Epoch)

	// Get one of the UniquePaymentStorageClientProvider struct directly
	uniquePaymentStorageClientProvider, found := ts.Keepers.Pairing.GetUniquePaymentStorageClientProvider(ts.Ctx, uniquePaymentStorageClientProviderKey)
	require.Equal(ts.T, true, found)
	require.Equal(ts.T, epoch, uniquePaymentStorageClientProvider.Block)
	require.Equal(ts.T, relaySession.CuSum, uniquePaymentStorageClientProvider.UsedCU)
}

func (ts *tester) newRelaySession(
	addr string,
	session uint64,
	cusum uint64,
	epoch uint64,
	relay uint64,
) *pairingtypes.RelaySession {
	relaySession := &pairingtypes.RelaySession{
		Provider:    addr,
		ContentHash: []byte(ts.spec.ApiCollections[0].Apis[0].Name),
		SessionId:   session,
		SpecId:      ts.spec.Name,
		CuSum:       cusum,
		Epoch:       int64(epoch),
		RelayNum:    relay,
	}
	return relaySession
}<|MERGE_RESOLUTION|>--- conflicted
+++ resolved
@@ -52,13 +52,8 @@
 }
 
 // addProviderGelocation: with geolocation, and default endpoints, moniker
-<<<<<<< HEAD
-func (ts *tester) addProviderGeolocation(count int, geolocation uint64) error {
+func (ts *tester) addProviderGeolocation(count int, geolocation int32) error {
 	return ts.addProviderExtra(count, nil, geolocation, "prov")
-=======
-func (ts *tester) addProviderGeolocation(count int, geolocation int32) error {
-	return ts.addProviderExtra(count, nil, geolocation, "")
->>>>>>> 9b006f6c
 }
 
 // addProviderEndpoints: with endpoints, and default geolocation, moniker
