package keeper

import (
	"fmt"

	"cosmossdk.io/math"
	sdk "github.com/cosmos/cosmos-sdk/types"
	distributiontypes "github.com/cosmos/cosmos-sdk/x/distribution/types"
	"github.com/lavanet/lava/utils"
	"github.com/lavanet/lava/x/rewards/types"
)

const DAY_SECONDS = 60 * 60 * 24

func (k Keeper) AggregateCU(ctx sdk.Context, provider string, chainID string, cu uint64) {
	index := types.BasePayIndex{Provider: provider, ChainID: chainID}
	basepay, found := k.getBasePay(ctx, index)
	if !found {
		basepay = types.BasePay{IprpcCu: cu}
	} else {
		basepay.IprpcCu += cu
	}
	k.setBasePay(ctx, index, basepay)
}

func (k Keeper) AggregateRewards(ctx sdk.Context, provider, chainid string, adjustment sdk.Dec, rewards math.Int) {
	index := types.BasePayIndex{Provider: provider, ChainID: chainid}
	basepay, found := k.getBasePay(ctx, index)
	adjustedPay := adjustment.MulInt(rewards)
	adjustedPay = sdk.MinDec(adjustedPay, sdk.NewDecFromInt(rewards))
	if !found {
		basepay = types.BasePay{Total: rewards, TotalAdjusted: adjustedPay}
	} else {
		basepay.Total = basepay.Total.Add(rewards)
		basepay.TotalAdjusted = basepay.TotalAdjusted.Add(adjustedPay)
	}

	k.setBasePay(ctx, index, basepay)
}

// Distribute bonus rewards to providers across all chains based on performance
func (k Keeper) distributeMonthlyBonusRewards(ctx sdk.Context) {
	details := map[string]string{}
	coins := k.TotalPoolTokens(ctx, types.ProviderRewardsDistributionPool)
	total := coins.AmountOf(k.stakingKeeper.BondDenom(ctx))
	totalRewarded := sdk.ZeroInt()
	// specs emissions from the total reward pool base on stake
	specs := k.specEmissionParts(ctx)

	defer func() {
		k.removeAllBasePay(ctx)
		utils.LogLavaEvent(ctx, k.Logger(ctx), types.ProvidersBonusRewardsEventName, details, "provider bonus rewards distributed successfully")
	}()

	// Get serviced CU for each provider + spec
	specCuMap := map[string]types.SpecCuType{} // spec -> specCu
	for _, spec := range specs {
		// all providers basepays and the total basepay of the spec
		basepays, totalbasepay := k.specProvidersBasePay(ctx, spec.ChainID)
		if len(basepays) == 0 {
			continue
		}

		// calculate the maximum rewards for the spec
		specTotalPayout := math.LegacyZeroDec()
		if !totalbasepay.IsZero() {
			specTotalPayout = k.specTotalPayout(ctx, total, sdk.NewDecFromInt(totalbasepay), spec)
		}
		// distribute the rewards to all providers
		for _, basepay := range basepays {
			if !specTotalPayout.IsZero() {
				// calculate the providers bonus base on adjusted base pay
				reward := specTotalPayout.Mul(basepay.TotalAdjusted).QuoInt(totalbasepay).TruncateInt()
				totalRewarded = totalRewarded.Add(reward)
				if totalRewarded.GT(total) {
					utils.LavaFormatError("provider rewards are larger than the distribution pool balance", nil,
						utils.LogAttr("distribution_pool_balance", total.String()),
						utils.LogAttr("provider_reward", totalRewarded.String()))
					details["error"] = "provider rewards are larger than the distribution pool balance"
					return
				}
				// now give the reward the provider contributor and delegators
				providerAddr, err := sdk.AccAddressFromBech32(basepay.Provider)
				if err != nil {
					continue
				}
				_, _, err = k.dualstakingKeeper.RewardProvidersAndDelegators(ctx, providerAddr, basepay.ChainID, sdk.NewCoins(sdk.NewCoin(k.stakingKeeper.BondDenom(ctx), reward)), string(types.ProviderRewardsDistributionPool), false, false, false)
				if err != nil {
					utils.LavaFormatError("failed to send bonus rewards to provider", err, utils.LogAttr("provider", basepay.Provider))
				}

				details[providerAddr.String()+" "+spec.ChainID] = reward.String()
			}

			// count iprpc cu
			k.countIprpcCu(specCuMap, basepay.IprpcCu, spec.ChainID, basepay.Provider)
		}
	}

	// Get current month IprpcReward and use it to distribute rewards
	iprpcReward, found := k.PopIprpcReward(ctx, true)
	if !found {
		utils.LavaFormatError("current month iprpc reward not found", fmt.Errorf("did not reward providers IPRPC bonus"))
		return
	}
	k.RemoveIprpcReward(ctx, iprpcReward.Id)

	// none of the providers will get the IPRPC reward this month, transfer the funds to the next month
	if len(specCuMap) == 0 {
		k.handleNoIprpcRewardToProviders(ctx, iprpcReward)
		return
	}

<<<<<<< HEAD
	for _, specFund := range iprpcReward.SpecFunds {
		// collect details
		details := map[string]string{"spec": specFund.Spec, "rewards": specFund.Fund.String()}

		// verify specCuMap holds an entry for the relevant spec
		specCu, ok := specCuMap[specFund.Spec]
		if !ok {
			utils.LavaFormatError("did not distribute iprpc rewards to providers in spec", fmt.Errorf("specCU not found"),
				utils.LogAttr("spec", details["spec"]),
				utils.LogAttr("rewards", details["rewards"]),
			)
			continue
		}

		// collect providers details
		providers := []string{}
		for provider := range specCu.ProvidersCu {
			providers = append(providers, provider)
		}
		sort.Strings(providers)
		details["providers"] = strings.Join(providers, ",")

		// distribute IPRPC reward for spec
		usedReward := sdk.NewCoins()
		for _, provider := range providers {
			providerAddr, err := sdk.AccAddressFromBech32(provider)
			if err != nil {
				continue
			}
			if specCu.TotalCu == 0 {
				// spec was not serviced by any provider, continue
				continue
			}
			// calculate provider IPRPC reward
			providerIprpcReward := specFund.Fund.MulInt(sdk.NewIntFromUint64(specCu.ProvidersCu[provider])).QuoInt(sdk.NewIntFromUint64(specCu.TotalCu))

			// reward the provider
			_, _, err = k.dualstakingKeeper.RewardProvidersAndDelegators(ctx, providerAddr, specFund.Spec, providerIprpcReward, string(types.IprpcPoolName), false, false, false)
			if err != nil {
				utils.LavaFormatError("failed to send iprpc rewards to provider", err, utils.LogAttr("provider", provider))
			}

			usedReward = usedReward.Add(providerIprpcReward...)
		}

		// handle leftovers
		usedReward = specFund.Fund.Sub(usedReward...)
		if !usedReward.IsZero() {
			err := k.FundCommunityPoolFromModule(ctx, usedReward, string(types.IprpcPoolName))
			if err != nil {
				utils.LavaFormatError("could not send iprpc leftover to community pool", err)
			}
		}

		utils.LogLavaEvent(ctx, k.Logger(ctx), types.IprpcPoolEmissionEventName, details, "IPRPC monthly rewards distributed successfully")
	}
=======
	// distribute IPRPC rewards
	k.distributeIprpcRewards(ctx, iprpcReward, specCuMap)
>>>>>>> 5cca4e2e
}

// specTotalPayout calculates the total bonus for a specific spec
// specPayoutAllocation: maximum rewards that the spec can have
// rewardBoost: bonus based on the total rewards providers got factored by maxboost
// diminishingRewards: makes sure to diminish the bonuses in case there are enough consumers on the chain
func (k Keeper) specTotalPayout(ctx sdk.Context, totalMonthlyPayout math.Int, totalProvidersBaseRewards sdk.Dec, spec types.SpecEmissionPart) math.LegacyDec {
	specPayoutAllocation := spec.Emission.MulInt(totalMonthlyPayout)
	rewardBoost := totalProvidersBaseRewards.MulInt64(int64(k.MaxRewardBoost(ctx)))
	diminishingRewards := sdk.MaxDec(sdk.ZeroDec(), (sdk.NewDecWithPrec(15, 1).Mul(specPayoutAllocation)).Sub(sdk.NewDecWithPrec(5, 1).Mul(totalProvidersBaseRewards)))
	return sdk.MinDec(sdk.MinDec(specPayoutAllocation, rewardBoost), diminishingRewards)
}

func (k Keeper) specEmissionParts(ctx sdk.Context) (emissions []types.SpecEmissionPart) {
	chainIDs := k.specKeeper.GetAllChainIDs(ctx)
	totalStake := sdk.ZeroDec()
	chainStake := map[string]sdk.Dec{}
	for _, chainID := range chainIDs {
		spec, found := k.specKeeper.GetSpec(ctx, chainID)
		if !found {
			continue
		}

		if !spec.Enabled || spec.Shares == 0 {
			continue
		}

		stakeStorage, found := k.epochstorage.GetStakeStorageCurrent(ctx, chainID)
		if !found {
			continue
		}
		chainStake[chainID] = sdk.ZeroDec()
		for _, entry := range stakeStorage.StakeEntries {
			chainStake[chainID] = chainStake[chainID].Add(sdk.NewDecFromInt(entry.EffectiveStake()))
		}

		chainStake[chainID] = chainStake[chainID].MulInt64(int64(spec.Shares))
		totalStake = totalStake.Add(chainStake[chainID])
	}

	if totalStake.IsZero() {
		return emissions
	}

	for _, chainID := range chainIDs {
		if stake, ok := chainStake[chainID]; ok {
			if stake.IsZero() {
				continue
			}

			emissions = append(emissions, types.SpecEmissionPart{ChainID: chainID, Emission: stake.Quo(totalStake)})
		}
	}

	return emissions
}

func (k Keeper) specProvidersBasePay(ctx sdk.Context, chainID string) ([]types.BasePayWithIndex, math.Int) {
	basepays := k.popAllBasePayForChain(ctx, chainID)
	totalBasePay := math.ZeroInt()
	for _, basepay := range basepays {
		totalBasePay = totalBasePay.Add(basepay.Total)
	}
	return basepays, totalBasePay
}

// ContributeToValidatorsAndCommunityPool transfers some of the providers' rewards to the validators and community pool
// the function return the updated reward after the participation deduction
func (k Keeper) ContributeToValidatorsAndCommunityPool(ctx sdk.Context, reward sdk.Coin, senderModule string) (updatedReward sdk.Coin, err error) {
	// calculate validators and community participation fractions
	validatorsParticipation, communityParticipation, err := k.CalculateContributionPercentages(ctx, reward.Amount)
	if err != nil {
		return reward, err
	}

	if communityParticipation.Equal(sdk.OneDec()) {
		err := k.FundCommunityPoolFromModule(ctx, sdk.NewCoins(reward), senderModule)
		if err != nil {
			return reward, utils.LavaFormatError("failed funding the community pool with whole reward", err,
				utils.Attribute{Key: "reward", Value: reward.String()},
				utils.Attribute{Key: "community_participation", Value: communityParticipation.String()},
			)
		}
		return sdk.NewCoin(reward.Denom, math.ZeroInt()), nil
	}

	// send validators participation
	validatorsParticipationReward := validatorsParticipation.MulInt(reward.Amount).TruncateInt()
	if !validatorsParticipationReward.IsZero() {
		coins := sdk.NewCoins(sdk.NewCoin(reward.Denom, validatorsParticipationReward))
		pool := types.ValidatorsRewardsDistributionPoolName
		if k.isEndOfMonth(ctx) {
			pool = types.ValidatorsRewardsAllocationPoolName
		}
		err = k.bankKeeper.SendCoinsFromModuleToModule(ctx, senderModule, string(pool), coins)
		if err != nil {
			return reward, utils.LavaFormatError("sending validators participation failed", err,
				utils.Attribute{Key: "validators_participation_reward", Value: coins.String()},
				utils.Attribute{Key: "validators_participation", Value: validatorsParticipation.String()},
				utils.Attribute{Key: "reward", Value: reward.String()},
			)
		}
	}

	// send community participation
	communityParticipationReward := communityParticipation.MulInt(reward.Amount).TruncateInt()
	if !communityParticipationReward.IsZero() {
		err = k.FundCommunityPoolFromModule(ctx, sdk.NewCoins(sdk.NewCoin(reward.Denom, communityParticipationReward)), senderModule)
		if err != nil {
			return reward, utils.LavaFormatError("sending community participation failed", err,
				utils.Attribute{Key: "community_participation_reward", Value: communityParticipationReward.String() + k.stakingKeeper.BondDenom(ctx)},
				utils.Attribute{Key: "community_participation", Value: communityParticipation.String()},
				utils.Attribute{Key: "reward", Value: reward.String()},
			)
		}
	}

	// update reward amount
	reward = reward.SubAmount(communityParticipationReward).SubAmount(validatorsParticipationReward)

	return reward, nil
}

// CalculateContributionPercentages calculates the providers' rewards participation to the validators and community pool
func (k Keeper) CalculateContributionPercentages(ctx sdk.Context, reward math.Int) (validatorsParticipation math.LegacyDec, communityParticipation math.LegacyDec, err error) {
	communityTax := k.distributionKeeper.GetParams(ctx).CommunityTax
	if communityTax.Equal(sdk.OneDec()) {
		return sdk.ZeroDec(), sdk.OneDec(), nil
	}

	// validators_participation = validators_participation_param / (1-community_tax)
	validatorsParticipationParam := k.GetParams(ctx).ValidatorsSubscriptionParticipation
	validatorsParticipation = validatorsParticipationParam.Quo(sdk.OneDec().Sub(communityTax))
	if validatorsParticipation.GT(sdk.OneDec()) {
		return sdk.ZeroDec(), sdk.ZeroDec(), utils.LavaFormatError("validators participation bigger than 100%", fmt.Errorf("validators participation calc failed"),
			utils.Attribute{Key: "validators_participation", Value: validatorsParticipation.String()},
			utils.Attribute{Key: "validators_subscription_participation_param", Value: validatorsParticipationParam.String()},
			utils.Attribute{Key: "community_tax", Value: communityTax.String()},
		)
	}

	// community_participation = (community_tax + validators_participation_param) - validators_participation
	communityParticipation = communityTax.Add(validatorsParticipationParam).Sub(validatorsParticipation)
	if communityParticipation.IsNegative() || communityParticipation.GT(sdk.OneDec()) {
		return sdk.ZeroDec(), sdk.ZeroDec(), utils.LavaFormatError("community participation is negative or bigger than 100%", fmt.Errorf("community participation calc failed"),
			utils.Attribute{Key: "community_participation", Value: communityParticipation.String()},
			utils.Attribute{Key: "validators_participation", Value: validatorsParticipation.String()},
			utils.Attribute{Key: "validators_subscription_participation_param", Value: validatorsParticipationParam.String()},
			utils.Attribute{Key: "community_tax", Value: communityTax.String()},
		)
	}

	// check the participation rewards are not more than 100%
	if validatorsParticipation.Add(communityParticipation).GT(sdk.OneDec()) {
		return sdk.ZeroDec(), sdk.ZeroDec(), utils.LavaFormatError("validators and community participation parts are bigger than 100%", fmt.Errorf("validators and community participation aborted"),
			utils.Attribute{Key: "community_participation", Value: communityParticipation.String()},
			utils.Attribute{Key: "validators_participation", Value: validatorsParticipation.String()},
		)
	}

	return validatorsParticipation, communityParticipation, nil
}

func (k Keeper) FundCommunityPoolFromModule(ctx sdk.Context, amount sdk.Coins, senderModule string) error {
	if err := k.bankKeeper.SendCoinsFromModuleToModule(ctx, senderModule, distributiontypes.ModuleName, amount); err != nil {
		return err
	}

	feePool := k.distributionKeeper.GetFeePool(ctx)
	feePool.CommunityPool = feePool.CommunityPool.Add(sdk.NewDecCoinsFromCoins(amount...)...)
	k.distributionKeeper.SetFeePool(ctx, feePool)

	return nil
}

// isEndOfMonth checks that we're close to next timer expiry by at least 24 hours
func (k Keeper) isEndOfMonth(ctx sdk.Context) bool {
	return ctx.BlockTime().UTC().Unix()+DAY_SECONDS > k.TimeToNextTimerExpiry(ctx)
}<|MERGE_RESOLUTION|>--- conflicted
+++ resolved
@@ -111,67 +111,8 @@
 		return
 	}
 
-<<<<<<< HEAD
-	for _, specFund := range iprpcReward.SpecFunds {
-		// collect details
-		details := map[string]string{"spec": specFund.Spec, "rewards": specFund.Fund.String()}
-
-		// verify specCuMap holds an entry for the relevant spec
-		specCu, ok := specCuMap[specFund.Spec]
-		if !ok {
-			utils.LavaFormatError("did not distribute iprpc rewards to providers in spec", fmt.Errorf("specCU not found"),
-				utils.LogAttr("spec", details["spec"]),
-				utils.LogAttr("rewards", details["rewards"]),
-			)
-			continue
-		}
-
-		// collect providers details
-		providers := []string{}
-		for provider := range specCu.ProvidersCu {
-			providers = append(providers, provider)
-		}
-		sort.Strings(providers)
-		details["providers"] = strings.Join(providers, ",")
-
-		// distribute IPRPC reward for spec
-		usedReward := sdk.NewCoins()
-		for _, provider := range providers {
-			providerAddr, err := sdk.AccAddressFromBech32(provider)
-			if err != nil {
-				continue
-			}
-			if specCu.TotalCu == 0 {
-				// spec was not serviced by any provider, continue
-				continue
-			}
-			// calculate provider IPRPC reward
-			providerIprpcReward := specFund.Fund.MulInt(sdk.NewIntFromUint64(specCu.ProvidersCu[provider])).QuoInt(sdk.NewIntFromUint64(specCu.TotalCu))
-
-			// reward the provider
-			_, _, err = k.dualstakingKeeper.RewardProvidersAndDelegators(ctx, providerAddr, specFund.Spec, providerIprpcReward, string(types.IprpcPoolName), false, false, false)
-			if err != nil {
-				utils.LavaFormatError("failed to send iprpc rewards to provider", err, utils.LogAttr("provider", provider))
-			}
-
-			usedReward = usedReward.Add(providerIprpcReward...)
-		}
-
-		// handle leftovers
-		usedReward = specFund.Fund.Sub(usedReward...)
-		if !usedReward.IsZero() {
-			err := k.FundCommunityPoolFromModule(ctx, usedReward, string(types.IprpcPoolName))
-			if err != nil {
-				utils.LavaFormatError("could not send iprpc leftover to community pool", err)
-			}
-		}
-
-		utils.LogLavaEvent(ctx, k.Logger(ctx), types.IprpcPoolEmissionEventName, details, "IPRPC monthly rewards distributed successfully")
-	}
-=======
 	// distribute IPRPC rewards
 	k.distributeIprpcRewards(ctx, iprpcReward, specCuMap)
->>>>>>> 5cca4e2e
 }
 
 // specTotalPayout calculates the total bonus for a specific spec
