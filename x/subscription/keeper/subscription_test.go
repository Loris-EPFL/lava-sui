--- conflicted
+++ resolved
@@ -9,10 +9,7 @@
 	"cosmossdk.io/math"
 	"github.com/lavanet/lava/testutil/common"
 	keepertest "github.com/lavanet/lava/testutil/keeper"
-<<<<<<< HEAD
-=======
 	"github.com/lavanet/lava/utils"
->>>>>>> 680426a4
 	"github.com/lavanet/lava/utils/sigs"
 	pairingtypes "github.com/lavanet/lava/x/pairing/types"
 	planstypes "github.com/lavanet/lava/x/plans/types"
@@ -61,11 +58,7 @@
 
 func getProjectAndFailTestIfNotFound(t *testing.T, ts *tester, consumer string, block uint64) projectstypes.Project {
 	project, err := ts.GetProjectForDeveloper(consumer, block)
-<<<<<<< HEAD
-	require.Nil(t, err)
-=======
-	require.NoError(t, err)
->>>>>>> 680426a4
+	require.NoError(t, err)
 	require.NotNil(t, project)
 	return project
 }
@@ -210,13 +203,8 @@
 	_, sub1Addr := ts.Account("sub1")
 	plan := ts.Plan("free")
 
-<<<<<<< HEAD
 	_, err := ts.TxSubscriptionBuy(sub1Addr, sub1Addr, plan.Index, 1, false, false)
-	require.Nil(t, err)
-=======
-	_, err := ts.TxSubscriptionBuy(sub1Addr, sub1Addr, plan.Index, 1, false)
-	require.NoError(t, err)
->>>>>>> 680426a4
+	require.NoError(t, err)
 	_, found := ts.getSubscription(sub1Addr)
 	require.True(t, found)
 
@@ -235,13 +223,8 @@
 	_, sub1Addr := ts.Account("sub1")
 	plan := ts.Plan("free")
 
-<<<<<<< HEAD
 	_, err := ts.TxSubscriptionBuy(sub1Addr, sub1Addr, plan.Index, 6, false, false)
-	require.Nil(t, err)
-=======
-	_, err := ts.TxSubscriptionBuy(sub1Addr, sub1Addr, plan.Index, 6, false)
-	require.NoError(t, err)
->>>>>>> 680426a4
+	require.NoError(t, err)
 	_, found := ts.getSubscription(sub1Addr)
 	require.True(t, found)
 
@@ -256,13 +239,8 @@
 	require.NotNil(t, err)
 
 	// but 9 additional month (even 10, the extra month extension below)
-<<<<<<< HEAD
 	_, err = ts.TxSubscriptionBuy(sub1Addr, sub1Addr, plan.Index, 9, false, false)
-	require.Nil(t, err)
-=======
-	_, err = ts.TxSubscriptionBuy(sub1Addr, sub1Addr, plan.Index, 9, false)
-	require.NoError(t, err)
->>>>>>> 680426a4
+	require.NoError(t, err)
 	sub, found = ts.getSubscription(sub1Addr)
 	require.True(t, found)
 
@@ -311,13 +289,8 @@
 	_, sub1Addr := ts.Account("sub1")
 	plan := ts.Plan("free")
 
-<<<<<<< HEAD
 	_, err := ts.TxSubscriptionBuy(sub1Addr, sub1Addr, plan.Index, 1, false, false)
-	require.Nil(t, err)
-=======
-	_, err := ts.TxSubscriptionBuy(sub1Addr, sub1Addr, plan.Index, 1, false)
-	require.NoError(t, err)
->>>>>>> 680426a4
+	require.NoError(t, err)
 
 	// a newly created subscription is expected to have one default project,
 	// with the subscription address as its developer key
@@ -334,13 +307,8 @@
 	_, dev1Addr := ts.Account("dev1")
 	plan := ts.Plan("free")
 
-<<<<<<< HEAD
 	_, err := ts.TxSubscriptionBuy(sub1Addr, sub1Addr, plan.Index, 3, false, false)
-	require.Nil(t, err)
-=======
-	_, err := ts.TxSubscriptionBuy(sub1Addr, sub1Addr, plan.Index, 3, false)
-	require.NoError(t, err)
->>>>>>> 680426a4
+	require.NoError(t, err)
 
 	// add another project under the subscription
 	projectData := projectstypes.ProjectData{
@@ -471,13 +439,8 @@
 			delta := now.Sub(ts.BlockTime())
 			ts.AdvanceBlock(delta)
 
-<<<<<<< HEAD
 			_, err := ts.TxSubscriptionBuy(sub1Addr, sub1Addr, plan.Index, tt.months, false, false)
-			require.Nil(t, err)
-=======
-			_, err := ts.TxSubscriptionBuy(sub1Addr, sub1Addr, plan.Index, tt.months, false)
 			require.NoError(t, err)
->>>>>>> 680426a4
 
 			sub, found := ts.getSubscription(sub1Addr)
 			require.True(t, found)
@@ -500,13 +463,8 @@
 	coins := common.NewCoins(ts.TokenDenom(), 10000)
 	ts.Keepers.BankKeeper.SetBalance(ts.Ctx, sub1Acct.Addr, coins)
 
-<<<<<<< HEAD
 	_, err := ts.TxSubscriptionBuy(sub1Addr, sub1Addr, plan.Index, 1, false, false)
-	require.Nil(t, err)
-=======
-	_, err := ts.TxSubscriptionBuy(sub1Addr, sub1Addr, plan.Index, 1, false)
-	require.NoError(t, err)
->>>>>>> 680426a4
+	require.NoError(t, err)
 
 	block := ts.BlockHeight()
 
@@ -564,13 +522,8 @@
 			err := ts.TxProposalAddPlans(plan)
 			require.NoError(t, err)
 
-<<<<<<< HEAD
 			_, err = ts.TxSubscriptionBuy(sub1Addr, sub1Addr, plan.Index, tt.duration, false, false)
-			require.Nil(t, err)
-=======
-			_, err = ts.TxSubscriptionBuy(sub1Addr, sub1Addr, plan.Index, tt.duration, false)
 			require.NoError(t, err)
->>>>>>> 680426a4
 
 			_, found := ts.getSubscription(sub1Addr)
 			require.True(t, found)
@@ -593,13 +546,8 @@
 	_, dev1Addr := ts.Account("dev1")
 	plan := ts.Plan("free")
 
-<<<<<<< HEAD
 	_, err := ts.TxSubscriptionBuy(sub1Addr, dev1Addr, plan.Index, 1, false, false)
-	require.Nil(t, err)
-=======
-	_, err := ts.TxSubscriptionBuy(sub1Addr, dev1Addr, plan.Index, 1, false)
-	require.NoError(t, err)
->>>>>>> 680426a4
+	require.NoError(t, err)
 
 	template := []struct {
 		name         string
@@ -647,17 +595,10 @@
 	plan := ts.Plan("free")
 
 	// buy two subscriptions
-<<<<<<< HEAD
 	_, err := ts.TxSubscriptionBuy(sub1Addr, sub1Addr, plan.Index, 1, false, false)
-	require.Nil(t, err)
+	require.NoError(t, err)
 	_, err = ts.TxSubscriptionBuy(sub2Addr, sub2Addr, plan.Index, 1, false, false)
-	require.Nil(t, err)
-=======
-	_, err := ts.TxSubscriptionBuy(sub1Addr, sub1Addr, plan.Index, 1, false)
-	require.NoError(t, err)
-	_, err = ts.TxSubscriptionBuy(sub2Addr, sub2Addr, plan.Index, 1, false)
-	require.NoError(t, err)
->>>>>>> 680426a4
+	require.NoError(t, err)
 
 	// add two projects to the first subscription
 	projData1 := projectstypes.ProjectData{
@@ -698,13 +639,8 @@
 	plan := ts.Plan("free")
 
 	// buy subscription and add project
-<<<<<<< HEAD
 	_, err := ts.TxSubscriptionBuy(sub1Addr, sub1Addr, plan.Index, 1, false, false)
-	require.Nil(t, err)
-=======
-	_, err := ts.TxSubscriptionBuy(sub1Addr, sub1Addr, plan.Index, 1, false)
-	require.NoError(t, err)
->>>>>>> 680426a4
+	require.NoError(t, err)
 
 	projData := projectstypes.ProjectData{
 		Name:    "proj",
@@ -739,13 +675,8 @@
 	plan := ts.Plan("free")
 
 	// buy subscription
-<<<<<<< HEAD
 	_, err := ts.TxSubscriptionBuy(sub1Addr, sub1Addr, plan.Index, 1, false, false)
-	require.Nil(t, err)
-=======
-	_, err := ts.TxSubscriptionBuy(sub1Addr, sub1Addr, plan.Index, 1, false)
-	require.NoError(t, err)
->>>>>>> 680426a4
+	require.NoError(t, err)
 
 	// time of buy subscription
 	start := ts.BlockTime()
@@ -791,13 +722,8 @@
 	plan := ts.Plan("free")
 
 	_, subAddr := ts.Account("sub1")
-<<<<<<< HEAD
 	_, err := ts.TxSubscriptionBuy(subAddr, subAddr, plan.Index, months, false, false)
-	require.Nil(t, err)
-=======
-	_, err := ts.TxSubscriptionBuy(subAddr, subAddr, plan.Index, months, false)
-	require.NoError(t, err)
->>>>>>> 680426a4
+	require.NoError(t, err)
 
 	for i := 0; i < months-1; i++ {
 		subRes, err := ts.QuerySubscriptionCurrent(subAddr)
@@ -814,13 +740,8 @@
 	durationSoFar := subRes.Sub.DurationTotal
 
 	extraMonths := 4
-<<<<<<< HEAD
 	_, err = ts.TxSubscriptionBuy(subAddr, subAddr, plan.Index, extraMonths, false, false)
-	require.Nil(t, err)
-=======
-	_, err = ts.TxSubscriptionBuy(subAddr, subAddr, plan.Index, extraMonths, false)
-	require.NoError(t, err)
->>>>>>> 680426a4
+	require.NoError(t, err)
 
 	for i := 0; i < extraMonths; i++ {
 		subRes, err := ts.QuerySubscriptionCurrent(subAddr)
@@ -838,13 +759,8 @@
 	require.NoError(t, err)
 	require.Nil(t, subRes.Sub)
 
-<<<<<<< HEAD
 	_, err = ts.TxSubscriptionBuy(subAddr, subAddr, plan.Index, extraMonths, false, false)
-	require.Nil(t, err)
-=======
-	_, err = ts.TxSubscriptionBuy(subAddr, subAddr, plan.Index, extraMonths, false)
-	require.NoError(t, err)
->>>>>>> 680426a4
+	require.NoError(t, err)
 	subRes, err = ts.QuerySubscriptionCurrent(subAddr)
 	require.NoError(t, err)
 	require.Equal(t, uint64(0), subRes.Sub.DurationTotal)
@@ -865,25 +781,14 @@
 	// buy two subscriptions with enabled auto-renewal in two different ways
 	// and one with disabled auto-renewal.
 	// verify the auto-renewal flag is true in the first two subs
-<<<<<<< HEAD
 	_, err := ts.TxSubscriptionBuy(subAddr1, subAddr1, plan.Index, 1, true, false)
-	require.Nil(t, err)
+	require.NoError(t, err)
 	_, err = ts.TxSubscriptionBuy(subAddr2, subAddr2, plan.Index, 1, false, false)
-	require.Nil(t, err)
+	require.NoError(t, err)
 	err = ts.TxSubscriptionAutoRenewal(subAddr2, true)
-	require.Nil(t, err)
+	require.NoError(t, err)
 	_, err = ts.TxSubscriptionBuy(subAddr3, subAddr3, plan.Index, 1, false, false)
-	require.Nil(t, err)
-=======
-	_, err := ts.TxSubscriptionBuy(subAddr1, subAddr1, plan.Index, 1, true)
-	require.NoError(t, err)
-	_, err = ts.TxSubscriptionBuy(subAddr2, subAddr2, plan.Index, 1, false)
-	require.NoError(t, err)
-	err = ts.TxSubscriptionAutoRenewal(subAddr2, true)
-	require.NoError(t, err)
-	_, err = ts.TxSubscriptionBuy(subAddr3, subAddr3, plan.Index, 1, false)
-	require.NoError(t, err)
->>>>>>> 680426a4
+	require.NoError(t, err)
 
 	sub1, found := ts.getSubscription(subAddr1)
 	require.True(t, found)
@@ -921,13 +826,8 @@
 	_, subAddr1 := ts.Account("sub1")
 	plan := ts.Plan("free")
 
-<<<<<<< HEAD
 	_, err := ts.TxSubscriptionBuy(subAddr1, subAddr1, plan.Index, 1, true, false)
-	require.Nil(t, err)
-=======
-	_, err := ts.TxSubscriptionBuy(subAddr1, subAddr1, plan.Index, 1, true)
-	require.NoError(t, err)
->>>>>>> 680426a4
+	require.NoError(t, err)
 	_, found := ts.getSubscription(subAddr1)
 	require.True(t, found)
 
@@ -962,28 +862,16 @@
 	_, sub3 := ts.Account("sub3")
 
 	// buy 3 subs - 2 at the same time and one a second later
-<<<<<<< HEAD
 	_, err := ts.TxSubscriptionBuy(sub1, sub1, plan.Index, months, false, false)
-	require.Nil(t, err)
+	require.NoError(t, err)
 	_, err = ts.TxSubscriptionBuy(sub2, sub2, plan.Index, months, false, false)
-	require.Nil(t, err)
-=======
-	_, err := ts.TxSubscriptionBuy(sub1, sub1, plan.Index, months, false)
-	require.NoError(t, err)
-	_, err = ts.TxSubscriptionBuy(sub2, sub2, plan.Index, months, false)
-	require.NoError(t, err)
->>>>>>> 680426a4
+	require.NoError(t, err)
 	sub1Obj, found := ts.getSubscription(sub1)
 	require.True(t, found)
 
 	ts.AdvanceBlock(time.Second)
-<<<<<<< HEAD
 	_, err = ts.TxSubscriptionBuy(sub3, sub3, plan.Index, months, false, false)
-	require.Nil(t, err)
-=======
-	_, err = ts.TxSubscriptionBuy(sub3, sub3, plan.Index, months, false)
-	require.NoError(t, err)
->>>>>>> 680426a4
+	require.NoError(t, err)
 	sub3Obj, found := ts.getSubscription(sub3)
 	require.True(t, found)
 	require.Equal(t, sub3Obj.MonthExpiryTime, sub1Obj.MonthExpiryTime+1) // sub3 should expire one second after sub1
@@ -1033,13 +921,8 @@
 	_, sub1 := ts.Account("sub1")
 
 	// buy sub with plan first version
-<<<<<<< HEAD
 	_, err := ts.TxSubscriptionBuy(sub1, sub1, plan.Index, months, false, false)
-	require.Nil(t, err)
-=======
-	_, err := ts.TxSubscriptionBuy(sub1, sub1, plan.Index, months, false)
-	require.NoError(t, err)
->>>>>>> 680426a4
+	require.NoError(t, err)
 	oldPlanBlock := ts.BlockHeight()
 
 	// update plan
@@ -1065,33 +948,15 @@
 	ts := newTester(t)
 	ts.SetupAccounts(1, 0, 0) // 1 sub, 0 adm, 0 dev
 
-<<<<<<< HEAD
+	ts.AddSpec("myspec", common.CreateMockSpec())
+	spec := ts.Spec("myspec")
+
 	_, consumer := ts.Account("sub1")
 	freePlan := ts.Plan("free")
 	premiumPlan := ts.Plan("premium")
 
 	// Buy free plan
 	_, err := ts.TxSubscriptionBuy(consumer, consumer, freePlan.Index, 1, false, false)
-	require.Nil(t, err)
-	// Verify subscription found inside getSubscription
-	getSubscriptionAndFailTestIfNotFound(t, ts, consumer)
-=======
-	ts.AddSpec("myspec", common.CreateMockSpec())
-	spec := ts.Spec("myspec")
-
-	_, consumer := ts.Account("sub1")
-	freePlan := ts.Plan("free")
-
-	// Add premium plan
-	upgradedPlan := common.CreateMockPlan()
-	upgradedPlan.Index = "premium"
-	upgradedPlan.Price = freePlan.Price.AddAmount(math.NewInt(100))
-	upgradedPlan.PlanPolicy.TotalCuLimit += 10000
-	upgradedPlan.PlanPolicy.EpochCuLimit += 1000
-	ts.AddPlan(upgradedPlan.Index, upgradedPlan)
-
-	// Buy free plan
-	_, err := ts.TxSubscriptionBuy(consumer, consumer, freePlan.Index, 1, false)
 	require.NoError(t, err)
 	// Verify subscription found inside getSubscription
 	sub := getSubscriptionAndFailTestIfNotFound(t, ts, consumer)
@@ -1100,38 +965,24 @@
 	pairingEffectivePolicy, err := ts.QueryPairingEffectivePolicy(spec.Index, consumer)
 	require.NoError(t, err)
 	require.Equal(t, freePlan.PlanPolicy.EpochCuLimit, pairingEffectivePolicy.Policy.EpochCuLimit)
->>>>>>> 680426a4
 
 	// Charge CU from project so we can differentiate the old project from the new one
 	projectCuUsed := uint64(100)
 	project := getProjectAndFailTestIfNotFound(t, ts, consumer, ts.BlockHeight())
-<<<<<<< HEAD
-	ts.Keepers.Projects.ChargeComputeUnitsToProject(ts.Ctx, project, ts.BlockHeight(), projectCuUsed)
-=======
 	err = ts.Keepers.Projects.ChargeComputeUnitsToProject(ts.Ctx, project, ts.BlockHeight(), projectCuUsed)
 	require.NoError(t, err)
->>>>>>> 680426a4
 
 	// Validate the charge of CU
 	project = getProjectAndFailTestIfNotFound(t, ts, consumer, ts.BlockHeight())
 	require.Equal(t, projectCuUsed, project.UsedCu)
 
 	ts.AdvanceEpochs(2)
-<<<<<<< HEAD
-	sub := getSubscriptionAndFailTestIfNotFound(t, ts, consumer)
+	sub = getSubscriptionAndFailTestIfNotFound(t, ts, consumer)
 	currentDurationTotal := sub.DurationTotal
 
 	// Buy premium plan
 	_, err = ts.TxSubscriptionBuy(consumer, consumer, premiumPlan.Index, 1, false, false)
-	require.Nil(t, err)
-=======
-	sub = getSubscriptionAndFailTestIfNotFound(t, ts, consumer)
-	currentDurationTotal := sub.DurationTotal
-
-	// Buy premium plan
-	_, err = ts.TxSubscriptionBuy(consumer, consumer, upgradedPlan.Index, 1, false)
-	require.NoError(t, err)
->>>>>>> 680426a4
+	require.NoError(t, err)
 
 	nextEpoch := ts.GetNextEpoch()
 
@@ -1149,16 +1000,12 @@
 
 	// Test that the subscription is now updated
 	sub = getSubscriptionAndFailTestIfNotFound(t, ts, consumer)
-<<<<<<< HEAD
 	require.Equal(t, premiumPlan.Index, sub.PlanIndex)
-=======
-	require.Equal(t, upgradedPlan.Index, sub.PlanIndex)
-	require.Equal(t, upgradedPlan.PlanPolicy.TotalCuLimit, sub.MonthCuTotal)
+	require.Equal(t, premiumPlan.PlanPolicy.TotalCuLimit, sub.MonthCuTotal)
 
 	pairingEffectivePolicy, err = ts.QueryPairingEffectivePolicy(spec.Index, consumer)
 	require.NoError(t, err)
-	require.Equal(t, upgradedPlan.PlanPolicy.EpochCuLimit, pairingEffectivePolicy.Policy.EpochCuLimit)
->>>>>>> 680426a4
+	require.Equal(t, premiumPlan.PlanPolicy.EpochCuLimit, pairingEffectivePolicy.Policy.EpochCuLimit)
 
 	// Test that the project is now updated
 	project = getProjectAndFailTestIfNotFound(t, ts, consumer, ts.BlockHeight())
@@ -1171,45 +1018,24 @@
 
 	_, consumer := ts.Account("sub1")
 	freePlan := ts.Plan("free")
-<<<<<<< HEAD
 	premiumPlan := ts.Plan("premium")
 
 	// Buy premium plan
 	_, err := ts.TxSubscriptionBuy(consumer, consumer, premiumPlan.Index, 1, false, false)
-	require.Nil(t, err)
-=======
-
-	// Add premium plan
-	upgradedPlan := common.CreateMockPlan()
-	upgradedPlan.Index = "premium"
-	upgradedPlan.Price = freePlan.Price.AddAmount(math.NewInt(100))
-	ts.AddPlan(upgradedPlan.Index, upgradedPlan)
-
-	// Buy premium plan
-	_, err := ts.TxSubscriptionBuy(consumer, consumer, upgradedPlan.Index, 1, false)
-	require.NoError(t, err)
->>>>>>> 680426a4
+	require.NoError(t, err)
 	// Verify subscription found inside getSubscription
 	getSubscriptionAndFailTestIfNotFound(t, ts, consumer)
 
 	ts.AdvanceEpochs(2)
 
 	// Buy premium plan
-<<<<<<< HEAD
 	_, err = ts.TxSubscriptionBuy(consumer, consumer, freePlan.Index, 1, false, false)
-=======
-	_, err = ts.TxSubscriptionBuy(consumer, consumer, freePlan.Index, 1, false)
->>>>>>> 680426a4
 	require.NotNil(t, err)
 
 	ts.AdvanceEpoch()
 
 	sub := getSubscriptionAndFailTestIfNotFound(t, ts, consumer)
-<<<<<<< HEAD
 	require.Equal(t, premiumPlan.Index, sub.PlanIndex)
-=======
-	require.Equal(t, upgradedPlan.Index, sub.PlanIndex)
->>>>>>> 680426a4
 }
 
 func TestSubscriptionCuExhaustAndUpgrade(t *testing.T) {
@@ -1228,29 +1054,13 @@
 
 	_, providerAddr := ts.AddAccount(common.PROVIDER, 0, testBalance)
 	err := ts.StakeProviderExtra(providerAddr, spec, testStake, nil, 0, "provider")
-<<<<<<< HEAD
-	require.Nil(t, err)
-=======
-	require.NoError(t, err)
->>>>>>> 680426a4
+	require.NoError(t, err)
 
 	// Trigger changes
 	ts.AdvanceEpoch()
 
 	freePlan := ts.Plan("free")
-<<<<<<< HEAD
 	premiumPlan := ts.Plan("premium")
-
-	// Buy free plan
-	_, err = ts.TxSubscriptionBuy(consumerAddr, consumerAddr, freePlan.Index, 3, false, false)
-	require.Nil(t, err)
-=======
-
-	// Add premium plan
-	premiumPlan := common.CreateMockPlan()
-	premiumPlan.Index = "premium"
-	premiumPlan.Price = freePlan.Price.AddAmount(math.NewInt(100))
-	ts.AddPlan(premiumPlan.Index, premiumPlan)
 
 	// Add premium-plus plan
 	premiumPlusPlan := common.CreateMockPlan()
@@ -1259,9 +1069,8 @@
 	ts.AddPlan(premiumPlusPlan.Index, premiumPlusPlan)
 
 	// Buy free plan
-	_, err = ts.TxSubscriptionBuy(consumerAddr, consumerAddr, freePlan.Index, 3, false)
-	require.NoError(t, err)
->>>>>>> 680426a4
+	_, err = ts.TxSubscriptionBuy(consumerAddr, consumerAddr, freePlan.Index, 3, false, false)
+	require.NoError(t, err)
 
 	// Verify subscription found inside getSubscription
 	getSubscriptionAndFailTestIfNotFound(t, ts, consumerAddr)
@@ -1285,11 +1094,7 @@
 		relaySession.Sig = sig
 
 		_, err = ts.TxPairingRelayPayment(providerAddr, relaySession)
-<<<<<<< HEAD
-		require.Nil(t, err)
-=======
 		require.NoError(t, err)
->>>>>>> 680426a4
 
 		sessionId++
 		relayNum++
@@ -1299,13 +1104,8 @@
 	sendRelayPayment()
 
 	// Buy premium plan
-<<<<<<< HEAD
 	_, err = ts.TxSubscriptionBuy(consumerAddr, consumerAddr, premiumPlan.Index, 1, false, false)
-	require.Nil(t, err)
-=======
-	_, err = ts.TxSubscriptionBuy(consumerAddr, consumerAddr, premiumPlan.Index, 1, false)
-	require.NoError(t, err)
->>>>>>> 680426a4
+	require.NoError(t, err)
 
 	// Trigger new subscription
 	ts.AdvanceEpoch()
@@ -1321,10 +1121,8 @@
 	// Send relay under the premium subscription
 	sendRelayPayment()
 
-<<<<<<< HEAD
-=======
 	// Buy premium-plus plan
-	_, err = ts.TxSubscriptionBuy(consumerAddr, consumerAddr, premiumPlusPlan.Index, 1, false)
+	_, err = ts.TxSubscriptionBuy(consumerAddr, consumerAddr, premiumPlusPlan.Index, 1, false, false)
 	require.NoError(t, err)
 
 	// Trigger new subscription
@@ -1341,24 +1139,19 @@
 	// Send relay under the premium-plus subscription
 	sendRelayPayment()
 
->>>>>>> 680426a4
 	// Advance month + blocksToSave + 1 to trigger the provider monthly payment
 	ts.AdvanceMonths(1)
 	ts.AdvanceBlocks(ts.BlocksToSave() + 1)
 
 	// Query provider's rewards
 	rewards, err := ts.QueryDualstakingDelegatorRewards(providerAddr, providerAddr, spec.Index)
-<<<<<<< HEAD
-	require.Nil(t, err)
-=======
-	require.NoError(t, err)
->>>>>>> 680426a4
+	require.NoError(t, err)
 	require.Len(t, rewards.Rewards, 1)
 	reward := rewards.Rewards[0]
 
 	// Verify that provider got rewarded for both subscriptions
-<<<<<<< HEAD
-	require.Equal(t, freePlan.Price.AddAmount(premiumPlan.Price.Amount), reward.Amount)
+	expectedPrice := freePlan.Price.AddAmount(premiumPlan.Price.Amount).AddAmount(premiumPlusPlan.Price.Amount)
+	require.Equal(t, expectedPrice, reward.Amount)
 }
 
 func TestSubscriptionAdvancePurchaseStartsOnExpirationOfCurrent(t *testing.T) {
@@ -2021,9 +1814,6 @@
 	diffPrice := premiumPlusPlanPriceAfterDiscount - premiumPlanPriceAfterDiscount
 	consumerBalance -= diffPrice
 	require.Equal(t, consumerBalance, ts.GetBalance(consumerAcc.Addr))
-=======
-	expectedPrice := freePlan.Price.AddAmount(premiumPlan.Price.Amount).AddAmount(premiumPlusPlan.Price.Amount)
-	require.Equal(t, expectedPrice, reward.Amount)
 }
 
 func TestSubscriptionUpgradeAffectsTimer(t *testing.T) {
@@ -2046,7 +1836,7 @@
 	ts.AddPlan(premiumPlusPlan.Index, premiumPlusPlan)
 
 	// Buy free plan
-	_, err := ts.TxSubscriptionBuy(consumerAddr, consumerAddr, freePlan.Index, 3, false)
+	_, err := ts.TxSubscriptionBuy(consumerAddr, consumerAddr, freePlan.Index, 3, false, false)
 	require.NoError(t, err)
 
 	// Verify timer for free plan expiration
@@ -2064,7 +1854,7 @@
 	ts.AdvanceBlock()
 
 	// Buy premium plan
-	_, err = ts.TxSubscriptionBuy(consumerAddr, consumerAddr, premiumPlan.Index, 1, false)
+	_, err = ts.TxSubscriptionBuy(consumerAddr, consumerAddr, premiumPlan.Index, 1, false, false)
 	require.NoError(t, err)
 
 	verifyTimerStore()
@@ -2072,9 +1862,8 @@
 	ts.AdvanceBlock()
 
 	// Buy premium-plus plan
-	_, err = ts.TxSubscriptionBuy(consumerAddr, consumerAddr, premiumPlusPlan.Index, 1, false)
+	_, err = ts.TxSubscriptionBuy(consumerAddr, consumerAddr, premiumPlusPlan.Index, 1, false, false)
 	require.NoError(t, err)
 
 	verifyTimerStore()
->>>>>>> 680426a4
 }