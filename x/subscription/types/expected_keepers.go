package types

import (
	"cosmossdk.io/math"
	storetypes "github.com/cosmos/cosmos-sdk/store/types"
	sdk "github.com/cosmos/cosmos-sdk/types"
	"github.com/cosmos/cosmos-sdk/x/auth/types"
	fixationtypes "github.com/lavanet/lava/x/fixationstore/types"
	planstypes "github.com/lavanet/lava/x/plans/types"
	projectstypes "github.com/lavanet/lava/x/projects/types"
	timerstoretypes "github.com/lavanet/lava/x/timerstore/types"
)

// AccountKeeper defines the expected account keeper used for simulations (noalias)
type AccountKeeper interface {
	GetAccount(ctx sdk.Context, addr sdk.AccAddress) types.AccountI
	// Methods imported from account should be defined here
}

// BankKeeper defines the expected interface needed to retrieve account balances.
type BankKeeper interface {
	GetBalance(ctx sdk.Context, addr sdk.AccAddress, denom string) sdk.Coin
	SendCoinsFromAccountToModule(ctx sdk.Context, senderAddr sdk.AccAddress, recipientModule string, amt sdk.Coins) error
	// Methods imported from bank should be defined here
}

type EpochstorageKeeper interface {
	BlocksToSave(ctx sdk.Context, block uint64) (uint64, error)
	GetEpochStart(ctx sdk.Context) uint64
	IsEpochStart(ctx sdk.Context) bool
	// Methods imported from epochstorage should be defined here
}

type ProjectsKeeper interface {
	CreateAdminProject(ctx sdk.Context, subscriptionAddress string, plan planstypes.Plan) error
	CreateProject(ctx sdk.Context, subscriptionAddress string, projectData projectstypes.ProjectData, plan planstypes.Plan) error
	DeleteProject(ctx sdk.Context, creator, index string) error
	SnapshotSubscriptionProjects(ctx sdk.Context, subscriptionAddr string)
	GetAllProjectsForSubscription(ctx sdk.Context, subscription string) []string
	// Methods imported from projectskeeper should be defined here
}

type PlansKeeper interface {
	GetPlan(ctx sdk.Context, index string) (planstypes.Plan, bool)
	DelPlan(ctx sdk.Context, index string) error
	FindPlan(ctx sdk.Context, index string, block uint64) (val planstypes.Plan, found bool)
	PutPlan(ctx sdk.Context, index string, block uint64)
	GetAllPlanIndices(ctx sdk.Context) []string
	// Methods imported from planskeeper should be defined here
}

type FixationStoreKeeper interface {
	NewFixationStore(storeKey storetypes.StoreKey, prefix string) *fixationtypes.FixationStore
}

type TimerStoreKeeper interface {
	NewTimerStoreBeginBlock(storeKey storetypes.StoreKey, prefix string) *timerstoretypes.TimerStore
	NewTimerStoreEndBlock(storeKey storetypes.StoreKey, prefix string) *timerstoretypes.TimerStore
}

type DualStakingKeeper interface {
<<<<<<< HEAD
	RewardProvidersAndDelegators(ctx sdk.Context, providerAddr sdk.AccAddress, chainID string, totalReward math.Int, senderModule string, calcOnlyProvider bool, calcOnlyDelegators bool, calcOnlyContributer bool) (providerReward math.Int, totalRewards math.Int, err error)
}

type RewardsKeeper interface {
	AggregateRewards(ctx sdk.Context, provider, chainid string, adjustmentDenom uint64, rewards math.Int)
=======
	RewardProvidersAndDelegators(ctx sdk.Context, providerAddr sdk.AccAddress, chainID string, totalReward math.Int, senderModule string, calcOnlyProvider bool, calcOnlyDelegators bool, calcOnlyContributer bool) (providerReward math.Int, err error)
}

type StakingKeeper interface {
	BondDenom(ctx sdk.Context) string
>>>>>>> f0e86a90
}<|MERGE_RESOLUTION|>--- conflicted
+++ resolved
@@ -59,17 +59,13 @@
 }
 
 type DualStakingKeeper interface {
-<<<<<<< HEAD
 	RewardProvidersAndDelegators(ctx sdk.Context, providerAddr sdk.AccAddress, chainID string, totalReward math.Int, senderModule string, calcOnlyProvider bool, calcOnlyDelegators bool, calcOnlyContributer bool) (providerReward math.Int, totalRewards math.Int, err error)
 }
 
 type RewardsKeeper interface {
 	AggregateRewards(ctx sdk.Context, provider, chainid string, adjustmentDenom uint64, rewards math.Int)
-=======
-	RewardProvidersAndDelegators(ctx sdk.Context, providerAddr sdk.AccAddress, chainID string, totalReward math.Int, senderModule string, calcOnlyProvider bool, calcOnlyDelegators bool, calcOnlyContributer bool) (providerReward math.Int, err error)
 }
 
 type StakingKeeper interface {
 	BondDenom(ctx sdk.Context) string
->>>>>>> f0e86a90
 }