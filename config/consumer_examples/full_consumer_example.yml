endpoints:
    - chain-id: ETH1
      api-interface: jsonrpc
      network-address: 127.0.0.1:3333
    - chain-id: GTH1
      api-interface: jsonrpc
      network-address: 127.0.0.1:3334
    - chain-id: FTM250
      api-interface: jsonrpc
      network-address: 127.0.0.1:3335
    - chain-id: CELO
      api-interface: jsonrpc
      network-address: 127.0.0.1:3346
    - chain-id: ALFAJORES
      api-interface: jsonrpc
      network-address: 127.0.0.1:3347
    - chain-id: ARB1
      api-interface: jsonrpc
      network-address: 127.0.0.1:3348      
    - chain-id: STRK
      api-interface: jsonrpc
      network-address: 127.0.0.1:3349
    - chain-id: APT1
      api-interface: rest
      network-address: 127.0.0.1:3350
    - chain-id: POLYGON1
      api-interface: jsonrpc
      network-address: 127.0.0.1:3351
    - chain-id: OPTM
      api-interface: jsonrpc
      network-address: 127.0.0.1:3352
    - chain-id: BASET
      api-interface: jsonrpc
      network-address: 127.0.0.1:3353
    - chain-id: COS3
      api-interface: rest
      network-address: 127.0.0.1:3354
    - chain-id: COS3
      api-interface: tendermintrpc
      network-address: 127.0.0.1:3355
    - chain-id: COS3
      api-interface: grpc
      network-address: 127.0.0.1:3356
    - chain-id: COS4
      api-interface: rest
      network-address: 127.0.0.1:3357
    - chain-id: COS4
      api-interface: tendermintrpc
      network-address: 127.0.0.1:3358
    - chain-id: COS4
      api-interface: grpc
      network-address: 127.0.0.1:3359
    - chain-id: LAV1
      api-interface: rest
      network-address: 127.0.0.1:3360
    - chain-id: LAV1
      api-interface: tendermintrpc
      network-address: 127.0.0.1:3361
    - chain-id: LAV1
      api-interface: grpc
      network-address: 127.0.0.1:3362
    - chain-id: COS5
      api-interface: rest
      network-address: 127.0.0.1:3363
    - chain-id: COS5
      api-interface: tendermintrpc
      network-address: 127.0.0.1:3364
    - chain-id: COS5
      api-interface: grpc
      network-address: 127.0.0.1:3365
    - chain-id: JUN1
      api-interface: rest
      network-address: 127.0.0.1:3366
    - chain-id: JUN1
      api-interface: tendermintrpc
      network-address: 127.0.0.1:3367
    - chain-id: JUN1
      api-interface: grpc
      network-address: 127.0.0.1:3368
    - chain-id: EVMOS
      api-interface: jsonrpc
      network-address: 127.0.0.1:3369
    - chain-id: EVMOS
      api-interface: rest
      network-address: 127.0.0.1:3370
    - chain-id: EVMOS
      api-interface: tendermintrpc
      network-address: 127.0.0.1:3371
    - chain-id: EVMOS
      api-interface: grpc
      network-address: 127.0.0.1:3372
    - chain-id: CANTO
      api-interface: jsonrpc
      network-address: 127.0.0.1:3373
    - chain-id: CANTO
      api-interface: rest
      network-address: 127.0.0.1:3374
    - chain-id: CANTO
      api-interface: tendermintrpc
      network-address: 127.0.0.1:3375
    - chain-id: CANTO
      api-interface: grpc
      network-address: 127.0.0.1:3376
    - chain-id: AXELAR
      api-interface: rest
      network-address: 127.0.0.1:3377
    - chain-id: AXELAR
      api-interface: tendermintrpc
      network-address: 127.0.0.1:3378
    - chain-id: AXELAR
      api-interface: grpc
      network-address: 127.0.0.1:3379
    - chain-id: BSC
      api-interface: jsonrpc
      network-address: 127.0.0.1:3380
    - chain-id: SOLANA
      api-interface: jsonrpc
      network-address: 127.0.0.1:3381
    - chain-id: SUIT
      api-interface: jsonrpc
      network-address: 127.0.0.1:3382
    - chain-id: AVAX
      api-interface: jsonrpc
      network-address: 127.0.0.1:3383
    - chain-id: FVM
      api-interface: jsonrpc
      network-address: 127.0.0.1:3384
    - chain-id: NEAR
      api-interface: jsonrpc
      network-address: 127.0.0.1:3385
    - chain-id: AGR
      api-interface: rest
      network-address: 127.0.0.1:3386
    - chain-id: AGR
      api-interface: grpc
      network-address: 127.0.0.1:3387
<<<<<<< HEAD
    - chain-id: KOIIT
      api-interface: jsonrpc
      network-address: 127.0.0.1:3388
=======
    - chain-id: AGR
      api-interface: tendermintrpc
      network-address: 127.0.0.1:3388
    - chain-id: AGRT
      api-interface: rest
      network-address: 127.0.0.1:3389
    - chain-id: AGRT
      api-interface: grpc
      network-address: 127.0.0.1:3390
    - chain-id: AGRT
      api-interface: tendermintrpc
      network-address: 127.0.0.1:3391
>>>>>>> e0219792
metrics-listen-address: ":7779"<|MERGE_RESOLUTION|>--- conflicted
+++ resolved
@@ -134,11 +134,9 @@
     - chain-id: AGR
       api-interface: grpc
       network-address: 127.0.0.1:3387
-<<<<<<< HEAD
     - chain-id: KOIIT
       api-interface: jsonrpc
       network-address: 127.0.0.1:3388
-=======
     - chain-id: AGR
       api-interface: tendermintrpc
       network-address: 127.0.0.1:3388
@@ -151,5 +149,4 @@
     - chain-id: AGRT
       api-interface: tendermintrpc
       network-address: 127.0.0.1:3391
->>>>>>> e0219792
 metrics-listen-address: ":7779"