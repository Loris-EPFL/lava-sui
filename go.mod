--- conflicted
+++ resolved
@@ -78,27 +78,18 @@
 	github.com/felixge/httpsnoop v1.0.1 // indirect
 	github.com/fsnotify/fsnotify v1.5.1 // indirect
 	github.com/ghodss/yaml v1.0.0 // indirect
-<<<<<<< HEAD
-	github.com/go-kit/kit v0.10.0 // indirect
-	github.com/go-logfmt/logfmt v0.5.0 // indirect
-=======
 	github.com/go-git/gcfg v1.5.0 // indirect
 	github.com/go-git/go-billy/v5 v5.0.0 // indirect
 	github.com/go-git/go-git/v5 v5.1.0 // indirect
 	github.com/go-kit/kit v0.12.0 // indirect
 	github.com/go-kit/log v0.2.0 // indirect
 	github.com/go-logfmt/logfmt v0.5.1 // indirect
->>>>>>> 3bda6903
 	github.com/go-ole/go-ole v1.2.5 // indirect
 	github.com/go-stack/stack v1.8.0 // indirect
 	github.com/goccy/go-yaml v1.9.4 // indirect
 	github.com/godbus/dbus v0.0.0-20190726142602-4481cbc300e2 // indirect
 	github.com/gogo/gateway v1.1.0 // indirect
-<<<<<<< HEAD
-	github.com/golang/glog v1.0.0 // indirect
-=======
 	github.com/golang/groupcache v0.0.0-20210331224755-41bb18bfe9da // indirect
->>>>>>> 3bda6903
 	github.com/golang/snappy v0.0.4 // indirect
 	github.com/google/btree v1.0.0 // indirect
 	github.com/google/orderedcode v0.0.1 // indirect
