package sentry

import (
	"bytes"
	"context"
	"encoding/json"
	"fmt"
	"math"
	"math/rand"
	"regexp"
	"sort"
	"strconv"
	"strings"
	"sync"
	"sync/atomic"
	"time"

	"github.com/coniks-sys/coniks-go/crypto/vrf"
	"github.com/cosmos/cosmos-sdk/client"
	"github.com/cosmos/cosmos-sdk/client/rpc"
	"github.com/cosmos/cosmos-sdk/client/tx"
	sdk "github.com/cosmos/cosmos-sdk/types"
	"github.com/lavanet/lava/relayer/sigs"
	"github.com/lavanet/lava/utils"
	conflicttypes "github.com/lavanet/lava/x/conflict/types"
	epochstoragetypes "github.com/lavanet/lava/x/epochstorage/types"
	pairingtypes "github.com/lavanet/lava/x/pairing/types"
	spectypes "github.com/lavanet/lava/x/spec/types"
	"github.com/spf13/pflag"
	tendermintcrypto "github.com/tendermint/tendermint/crypto"
	rpcclient "github.com/tendermint/tendermint/rpc/client"
	ctypes "github.com/tendermint/tendermint/rpc/core/types"
	tenderminttypes "github.com/tendermint/tendermint/types"
	"golang.org/x/exp/slices"
	grpc "google.golang.org/grpc"
)

const (
	maxRetries             = 10
	providerWasntFound     = -1
	findPairingFailedIndex = -1
)

type ClientSession struct {
	CuSum                 uint64
	QoSInfo               QoSInfo
	SessionId             int64
	Client                *RelayerClientWrapper
	Lock                  utils.LavaMutex
	RelayNum              uint64
	LatestBlock           int64
	FinalizedBlocksHashes map[int64]string
	Endpoint              *Endpoint
}

type QoSInfo struct {
	LastQoSReport      *pairingtypes.QualityOfServiceReport
	LatencyScoreList   []sdk.Dec
	SyncScoreSum       int64
	TotalSyncScore     int64
	TotalRelays        uint64
	AnsweredRelays     uint64
	ConsecutiveTimeOut uint64
}

type VoteParams struct {
	CloseVote      bool
	ChainID        string
	ApiURL         string
	RequestData    []byte
	RequestBlock   uint64
	Voters         []string
	ConnectionType string
}

func (vp *VoteParams) GetCloseVote() bool {
	if vp == nil {
		//default returns false
		return false
	}
	return vp.CloseVote
}

//Constants

var AvailabilityPercentage sdk.Dec = sdk.NewDecWithPrec(5, 2) //TODO move to params pairing
const (
	MaxConsecutiveConnectionAttemts = 3
	PercentileToCalculateLatency    = 0.9
	MinProvidersForSync             = 0.6
	LatencyThresholdStatic          = 1 * time.Second
	LatencyThresholdSlope           = 1 * time.Millisecond
	StaleEpochDistance              = 3 // relays done 3 epochs back are ready to be rewarded
)

type Endpoint struct {
	Addr               string
	Enabled            bool
	Client             *pairingtypes.RelayerClient
	ConnectionRefusals uint64
}

type RelayerClientWrapper struct {
	Acc              string //public lava address
	Endpoints        []*Endpoint
	SessionsLock     utils.LavaMutex
	Sessions         map[int64]*ClientSession
	MaxComputeUnits  uint64
	UsedComputeUnits uint64
	ReliabilitySent  bool
	PairingEpoch     uint64
}

type PaymentRequest struct {
	CU                  uint64
	BlockHeightDeadline int64
	Amount              sdk.Coin
	Client              sdk.AccAddress
	UniqueIdentifier    uint64
}

type providerDataContainer struct {
	// keep all data used to sign sigblocks
	LatestFinalizedBlock  int64
	LatestBlockTime       time.Time
	FinalizedBlocksHashes map[int64]string
	SigBlocks             []byte
	SessionId             uint64
	BlockHeight           int64
	RelayNum              uint64
	LatestBlock           int64
	//TODO:: keep relay request for conflict reporting
}

type ProviderHashesConsensus struct {
	FinalizedBlocksHashes map[int64]string
	agreeingProviders     map[string]providerDataContainer
}

type Sentry struct {
	ClientCtx               client.Context
	rpcClient               rpcclient.Client
	specQueryClient         spectypes.QueryClient
	pairingQueryClient      pairingtypes.QueryClient
	epochStorageQueryClient epochstoragetypes.QueryClient
	ChainID                 string
	NewTransactionEvents    <-chan ctypes.ResultEvent
	NewBlockEvents          <-chan ctypes.ResultEvent
	isUser                  bool
	Acc                     string // account address (bech32)
	voteInitiationCb        func(ctx context.Context, voteID string, voteDeadline uint64, voteParams *VoteParams)
	newEpochCb              func(epochHeight int64)
	ApiInterface            string
	cmdFlags                *pflag.FlagSet
	serverID                uint64
	//
	// expected payments storage
	PaymentsMu       sync.RWMutex
	expectedPayments []PaymentRequest
	receivedPayments []PaymentRequest
	totalCUServiced  uint64
	totalCUPaid      uint64

	// server Blocks To Save (atomic)
	earliestSavedBlock uint64
	// Block storage (atomic)
	blockHeight        int64
	currentEpoch       uint64
	EpochSize          uint64
	EpochBlocksOverlap uint64
	providersCount     uint64
	//
	// Spec storage (rw mutex)
	specMu     sync.RWMutex
	specHash   []byte
	serverSpec spectypes.Spec
	serverApis map[string]spectypes.ServiceApi
	taggedApis map[string]spectypes.ServiceApi

	// (client only)
	// Pairing storage (rw mutex)
<<<<<<< HEAD
	pairingMu         sync.RWMutex
	pairingNextMu     sync.RWMutex
	pairing           []*RelayerClientWrapper
	PairingBlockStart int64
	pairingAddresses  []string
	pairingPurgeLock  sync.Mutex
	pairingPurge      []*RelayerClientWrapper
	// addedToPurgeAndReport is using pairingPurgeLock
	addedToPurgeAndReport []string // list of added to purge providers that will be reported by the remaining providers
	pairingNext           []*RelayerClientWrapper
	pairingNextAddresses  []string
	VrfSkMu               sync.Mutex
	VrfSk                 vrf.PrivateKey
=======
	pairingMu            sync.RWMutex
	pairingNextMu        sync.RWMutex
	pairing              []*RelayerClientWrapper
	PairingBlockStart    int64
	pairingAddresses     []string
	pairingPurgeLock     utils.LavaMutex
	pairingPurge         []*RelayerClientWrapper
	pairingNext          []*RelayerClientWrapper
	pairingNextAddresses []string
	VrfSkMu              utils.LavaMutex
	VrfSk                vrf.PrivateKey
>>>>>>> 9092b1c4

	// every entry in providerHashesConsensus is conflicted with the other entries
	providerHashesConsensus          []ProviderHashesConsensus
	prevEpochProviderHashesConsensus []ProviderHashesConsensus
	providerDataContainersMu         utils.LavaMutex
}

func (cs *ClientSession) CalculateQoS(cu uint64, latency time.Duration, blockHeightDiff int64, numOfProviders int, servicersToCount int64) {

	if cs.QoSInfo.LastQoSReport == nil {
		cs.QoSInfo.LastQoSReport = &pairingtypes.QualityOfServiceReport{}
	}

	downtimePrecentage := sdk.NewDecWithPrec(int64(cs.QoSInfo.TotalRelays-cs.QoSInfo.AnsweredRelays), 0).Quo(sdk.NewDecWithPrec(int64(cs.QoSInfo.TotalRelays), 0))
	cs.QoSInfo.LastQoSReport.Availability = sdk.MaxDec(sdk.ZeroDec(), AvailabilityPercentage.Sub(downtimePrecentage).Quo(AvailabilityPercentage))
	if sdk.OneDec().GT(cs.QoSInfo.LastQoSReport.Availability) {
		utils.LavaFormatInfo("QoS Availability report", &map[string]string{"Availibility": cs.QoSInfo.LastQoSReport.Availability.String(), "down percent": downtimePrecentage.String()})
	}

	var latencyThreshold time.Duration = LatencyThresholdStatic + time.Duration(cu)*LatencyThresholdSlope
	latencyScore := sdk.MinDec(sdk.OneDec(), sdk.NewDecFromInt(sdk.NewInt(int64(latencyThreshold))).Quo(sdk.NewDecFromInt(sdk.NewInt(int64(latency)))))

	insertSorted := func(list []sdk.Dec, value sdk.Dec) []sdk.Dec {
		index := sort.Search(len(list), func(i int) bool {
			return list[i].GTE(value)
		})
		if len(list) == index { // nil or empty slice or after last element
			return append(list, value)
		}
		list = append(list[:index+1], list[index:]...) // index < len(a)
		list[index] = value
		return list
	}
	cs.QoSInfo.LatencyScoreList = insertSorted(cs.QoSInfo.LatencyScoreList, latencyScore)
	cs.QoSInfo.LastQoSReport.Latency = cs.QoSInfo.LatencyScoreList[int(float64(len(cs.QoSInfo.LatencyScoreList))*PercentileToCalculateLatency)]

	if int64(numOfProviders) > int64(math.Ceil(float64(servicersToCount)*MinProvidersForSync)) { //
		if blockHeightDiff <= 0 { //if the diff is bigger than 0 than the block is too old (blockHeightDiff = expected - allowedLag - blockheight) and we dont give him the score
			cs.QoSInfo.SyncScoreSum++
		}
	} else {
		cs.QoSInfo.SyncScoreSum++
	}
	cs.QoSInfo.TotalSyncScore++

	cs.QoSInfo.LastQoSReport.Sync = sdk.NewDec(cs.QoSInfo.SyncScoreSum).QuoInt64(cs.QoSInfo.TotalSyncScore)

	if sdk.OneDec().GT(cs.QoSInfo.LastQoSReport.Sync) {
		utils.LavaFormatInfo("QoS Sync report",
			&map[string]string{"Sync": cs.QoSInfo.LastQoSReport.Sync.String(),
				"block diff": strconv.FormatInt(blockHeightDiff, 10),
				"sync score": strconv.FormatInt(cs.QoSInfo.SyncScoreSum, 10) + "/" + strconv.FormatInt(cs.QoSInfo.TotalSyncScore, 10)})
	}
}

func (r *RelayerClientWrapper) GetPairingEpoch() uint64 {
	return atomic.LoadUint64(&r.PairingEpoch)
}

func (s *Sentry) FetchProvidersCount(ctx context.Context) error {
	res, err := s.pairingQueryClient.Params(ctx, &pairingtypes.QueryParamsRequest{})
	if err != nil {
		return err
	}
	atomic.StoreUint64(&s.providersCount, res.GetParams().ServicersToPairCount)
	return nil
}

func (s *Sentry) GetProvidersCount() uint64 {
	return atomic.LoadUint64(&s.providersCount)
}

func (s *Sentry) GetEpochSize() uint64 {
	return atomic.LoadUint64(&s.EpochSize)
}

func (s *Sentry) FetchEpochSize(ctx context.Context) error {
	res, err := s.epochStorageQueryClient.Params(ctx, &epochstoragetypes.QueryParamsRequest{})
	if err != nil {
		return err
	}
	atomic.StoreUint64(&s.EpochSize, res.GetParams().EpochBlocks)

	return nil
}

func (s *Sentry) FetchOverlapSize(ctx context.Context) error {
	res, err := s.pairingQueryClient.Params(ctx, &pairingtypes.QueryParamsRequest{})
	if err != nil {
		return err
	}
	atomic.StoreUint64(&s.EpochBlocksOverlap, res.GetParams().EpochBlocksOverlap)
	return nil
}

func (s *Sentry) FetchEpochParams(ctx context.Context) error {
	res, err := s.epochStorageQueryClient.EpochDetails(ctx, &epochstoragetypes.QueryGetEpochDetailsRequest{})
	if err != nil {
		return err
	}
	earliestBlock := res.GetEpochDetails().EarliestStart
	currentEpoch := res.GetEpochDetails().StartBlock
	atomic.StoreUint64(&s.earliestSavedBlock, earliestBlock)
	atomic.StoreUint64(&s.currentEpoch, currentEpoch)
	return nil
}

func (s *Sentry) handlePairingChange(ctx context.Context, blockHeight int64, init bool) error {
	if !s.isUser {
		return nil
	}

	// switch pairing every epochSize blocks
	if uint64(blockHeight) < s.GetCurrentEpochHeight()+s.GetOverlapSize() && !init {
		return nil
	}

	s.pairingNextMu.Lock()
	defer s.pairingNextMu.Unlock()

	// If we entered this handler more than once then the pairing was already changed
	if len(s.pairingNext) == 0 {
		return nil
	}

	s.pairingMu.Lock()
	defer s.pairingMu.Unlock()
	s.pairingPurgeLock.Lock()
	defer s.pairingPurgeLock.Unlock()

	s.addedToPurgeAndReport = []string{} // reset added to purge this epoch when reseting provider list

	s.pairingPurge = append(s.pairingPurge, s.pairing...) // append old connections to purge list
	s.PairingBlockStart = blockHeight
	s.pairing = s.pairingNext
	s.pairingAddresses = s.pairingNextAddresses
	s.pairingNext = []*RelayerClientWrapper{}

	// Time to reset the consensuses for this pairing epoch
	s.providerDataContainersMu.Lock()
	s.prevEpochProviderHashesConsensus = s.providerHashesConsensus
	s.providerHashesConsensus = make([]ProviderHashesConsensus, 0)
	s.providerDataContainersMu.Unlock()
	return nil
}

func (s *Sentry) getPairing(ctx context.Context) error {
	//
	// sentry for server module does not need a pairing
	if !s.isUser {
		return nil
	}

	//
	// Get
	res, err := s.pairingQueryClient.GetPairing(ctx, &pairingtypes.QueryGetPairingRequest{
		ChainID: s.GetChainID(),
		Client:  s.Acc,
	})
	if err != nil {
		return utils.LavaFormatError("Failed in get pairing query", err, &map[string]string{})
	}

	providers := res.GetProviders()
	if len(providers) == 0 {
		return utils.LavaFormatError("no providers found in pairing, returned empty list", nil, &map[string]string{})
	}

	//
	// Set
	pairing := []*RelayerClientWrapper{}
	pairingAddresses := []string{} //this object will not be mutated for vrf calculations
	for _, provider := range providers {
		//
		// Sanity
		providerEndpoints := provider.GetEndpoints()
		if len(providerEndpoints) == 0 {
			utils.LavaFormatError("skipping provider with no endoints", nil, &map[string]string{"Address": provider.Address, "ChainID": provider.Chain})
			continue
		}

		relevantEndpoints := []epochstoragetypes.Endpoint{}
		for _, endpoint := range providerEndpoints {
			//only take into account endpoints that use the same api interface
			if endpoint.UseType == s.ApiInterface {
				relevantEndpoints = append(relevantEndpoints, endpoint)
			}
		}
		if len(relevantEndpoints) == 0 {
			utils.LavaFormatError("skipping provider, No relevant endpoints for apiInterface", nil, &map[string]string{"Address": provider.Address, "ChainID": provider.Chain, "apiInterface": s.ApiInterface, "Endpoints": fmt.Sprintf("%v", providerEndpoints)})
			continue
		}

		maxcu, err := s.GetMaxCUForUser(ctx, s.Acc, provider.Chain)
		if err != nil {
			return utils.LavaFormatError("Failed getting max CU for user", err, &map[string]string{"Address": s.Acc, "ChainID": provider.Chain})
		}
		//
		pairingEndpoints := make([]*Endpoint, len(relevantEndpoints))
		for idx, relevantEndpoint := range relevantEndpoints {
			endp := &Endpoint{Addr: relevantEndpoint.IPPORT, Enabled: true, Client: nil, ConnectionRefusals: 0}
			pairingEndpoints[idx] = endp
		}

		pairing = append(pairing, &RelayerClientWrapper{
			Acc:             provider.Address,
			Endpoints:       pairingEndpoints,
			Sessions:        map[int64]*ClientSession{},
			MaxComputeUnits: maxcu,
			ReliabilitySent: false,
			PairingEpoch:    s.GetCurrentEpochHeight(),
		})
		pairingAddresses = append(pairingAddresses, provider.Address)
	}

	// replace previous pairing with new providers
	s.pairingNextMu.Lock()
	s.pairingNext = pairing
	s.pairingNextAddresses = pairingAddresses
	s.pairingNextMu.Unlock()
	return nil
}

func (s *Sentry) GetSpecHash() []byte {
	s.specMu.Lock()
	defer s.specMu.Unlock()
	return s.specHash
}

func (s *Sentry) GetAllSpecNames(ctx context.Context) (map[string][]spectypes.ApiInterface, error) {
	spec, err := s.specQueryClient.Chain(ctx, &spectypes.QueryChainRequest{
		ChainID: s.ChainID,
	})
	if err != nil {
		return nil, utils.LavaFormatError("Failed Querying spec for chain", err, &map[string]string{"ChainID": s.ChainID})
	}
	serverApis, _ := s.getServiceApis(spec)
	allSpecNames := make(map[string][]spectypes.ApiInterface)
	for _, api := range serverApis {
		allSpecNames[api.Name] = api.ApiInterfaces
	}
	return allSpecNames, nil
}

func (s *Sentry) getServiceApis(spec *spectypes.QueryChainResponse) (retServerApis map[string]spectypes.ServiceApi, retTaggedApis map[string]spectypes.ServiceApi) {
	serverApis := map[string]spectypes.ServiceApi{}
	taggedApis := map[string]spectypes.ServiceApi{}
	if spec.Spec.Enabled {
		for _, api := range spec.Spec.Apis {
			if !api.Enabled {
				continue
			}
			//
			// TODO: find a better spot for this (more optimized, precompile regex, etc)
			for _, apiInterface := range api.ApiInterfaces {
				if apiInterface.Interface != s.ApiInterface {
					//spec will contain many api interfaces, we only need those that belong to the apiInterface of this sentry
					continue
				}
				if apiInterface.Interface == "rest" {
					re := regexp.MustCompile(`{[^}]+}`)
					processedName := string(re.ReplaceAll([]byte(api.Name), []byte("replace-me-with-regex")))
					processedName = regexp.QuoteMeta(processedName)
					processedName = strings.ReplaceAll(processedName, "replace-me-with-regex", `[^\/\s]+`)
					serverApis[processedName] = api
				} else {
					serverApis[api.Name] = api
				}

				if api.Parsing.GetFunctionTag() != "" {
					taggedApis[api.Parsing.GetFunctionTag()] = api
				}
			}
		}
	}
	return serverApis, taggedApis
}

func (s *Sentry) getSpec(ctx context.Context) error {
	//
	// TODO: decide if it's fatal to not have spec (probably!)
	spec, err := s.specQueryClient.Chain(ctx, &spectypes.QueryChainRequest{
		ChainID: s.ChainID,
	})
	if err != nil {
		return utils.LavaFormatError("Failed Querying spec for chain", err, &map[string]string{"ChainID": s.ChainID})
	}

	//
	// Check if updated
	hash := tendermintcrypto.Sha256([]byte(spec.String())) // TODO: we use cheaper algo for speed
	if bytes.Equal(s.specHash, hash) {
		//spec for chain didnt change
		return nil
	}
	s.specHash = hash

	//
	// Update
	utils.LavaFormatInfo("Sentry updated spec", &map[string]string{"ChainID": spec.Spec.Index, "spec name": spec.Spec.Name})
	serverApis, taggedApis := s.getServiceApis(spec)

	s.specMu.Lock()
	defer s.specMu.Unlock()
	s.serverSpec = spec.Spec
	s.serverApis = serverApis
	s.taggedApis = taggedApis

	return nil
}

func (s *Sentry) Init(ctx context.Context) error {
	//
	// New client
	err := s.rpcClient.Start()
	if err != nil {
		return err
	}

	//
	// Listen to new blocks
	query := "tm.event = 'NewBlock'"
	//
	txs, err := s.rpcClient.Subscribe(ctx, "test-client", query)
	if err != nil {
		return utils.LavaFormatError("Failed subscribing to new blocks", err, &map[string]string{})
	}
	s.NewBlockEvents = txs

	query = "tm.event = 'Tx'"
	txs, err = s.rpcClient.Subscribe(ctx, "test-client", query)
	if err != nil {
		return utils.LavaFormatError("Failed subscribing to transactions", err, &map[string]string{})
	}
	s.NewTransactionEvents = txs
	//
	// Get spec for the first time
	err = s.getSpec(ctx)
	if err != nil {
		return utils.LavaFormatError("Failed getting spec in initialization", err, &map[string]string{})
	}

	err = s.FetchChainParams(ctx)
	if err != nil {
		return err
	}

	//
	// Get pairing for the first time, for clients
	err = s.getPairing(ctx)
	if err != nil {
		return utils.LavaFormatError("Failed getting pairing for consumer in initialization", err, &map[string]string{"Address": s.Acc})
	}

	s.handlePairingChange(ctx, 0, true)

	//
	// Sanity
	if !s.isUser {
		providers, err := s.pairingQueryClient.Providers(ctx, &pairingtypes.QueryProvidersRequest{
			ChainID: s.GetChainID(),
		})
		if err != nil {
			return utils.LavaFormatError("failed querying providers for spec", err, &map[string]string{"spec name": s.GetSpecName(), "ChainID": s.GetChainID()})
		}
		found := false
		for _, provider := range providers.GetStakeEntry() {
			if provider.Address == s.Acc {
				found = true
				break
			}
		}
		if !found {
			return utils.LavaFormatError("provider stake verification mismatch", err, &map[string]string{"spec name": s.GetSpecName(), "ChainID": s.GetChainID()})
		}
	}

	return nil
}

func (s *Sentry) ListenForTXEvents(ctx context.Context) {
	for e := range s.NewTransactionEvents {

		switch data := e.Data.(type) {
		case tenderminttypes.EventDataTx:
			//got new TX event
			if providerAddrList, ok := e.Events["lava_relay_payment.provider"]; ok {
				for idx, providerAddr := range providerAddrList {
					if s.Acc == providerAddr && s.ChainID == e.Events["lava_relay_payment.chainID"][idx] {
						utils.LavaFormatInfo("Received relay payment",
							&map[string]string{"Amount": e.Events["lava_relay_payment.Mint"][idx],
								"CU": e.Events["lava_relay_payment.CU"][idx],
							})
						CU := e.Events["lava_relay_payment.CU"][idx]
						paidCU, err := strconv.ParseUint(CU, 10, 64)
						if err != nil {
							utils.LavaFormatError("failed to parse payment event CU", err, &map[string]string{"event": e.Events["lava_relay_payment.CU"][idx]})
							continue
						}
						clientAddr, err := sdk.AccAddressFromBech32(e.Events["lava_relay_payment.client"][idx])
						if err != nil {
							utils.LavaFormatError("failed to parse payment event client", err, &map[string]string{"event": e.Events["lava_relay_payment.client"][idx]})
							continue
						}
						coin, err := sdk.ParseCoinNormalized(e.Events["lava_relay_payment.Mint"][idx])
						if err != nil {
							utils.LavaFormatError("failed to parse payment event mint", err, &map[string]string{"event": e.Events["lava_relay_payment.Mint"][idx]})
							continue
						}
						uniqueID, err := strconv.ParseUint(e.Events["lava_relay_payment.uniqueIdentifier"][idx], 10, 64)
						if err != nil {
							utils.LavaFormatError("failed to parse payment event uniqueIdentifier", err, &map[string]string{"event": e.Events["lava_relay_payment.uniqueIdentifier"][idx]})
							continue
						}
						serverID, err := strconv.ParseUint(e.Events["lava_relay_payment.descriptionString"][idx], 10, 64)
						if err != nil {
							utils.LavaFormatError("failed to parse payment event serverID", err, &map[string]string{"event": e.Events["lava_relay_payment.descriptionString"][idx]})
							continue
						}

						if serverID == s.serverID {
							s.UpdatePaidCU(paidCU)
							receivedPayment := PaymentRequest{CU: paidCU, BlockHeightDeadline: data.Height, Amount: coin, Client: clientAddr, UniqueIdentifier: uniqueID}
							s.AppendToReceivedPayments(receivedPayment)
							found := s.RemoveExpectedPayment(paidCU, clientAddr, data.Height, uniqueID)
							if !found {
								utils.LavaFormatError("payment received, did not find matching expectancy from correct client", nil, &map[string]string{"expected payments": fmt.Sprintf("%v", s.PrintExpectedPayments()), "received payment": fmt.Sprintf("%v", receivedPayment)})
							} else {
								utils.LavaFormatInfo("success: payment received as expected", nil)
							}
						}
					}
				}
			}

			eventToListen := utils.EventPrefix + conflicttypes.ConflictVoteDetectionEventName
			// listen for vote commit event from tx handler on conflict/detection
			if newVotesList, ok := e.Events[eventToListen+".voteID"]; ok {
				for idx, voteID := range newVotesList {
					chainID := e.Events[eventToListen+".chainID"][idx]
					apiURL := e.Events[eventToListen+".apiURL"][idx]
					requestData := []byte(e.Events[eventToListen+".requestData"][idx])
					connectionType := e.Events[eventToListen+".connectionType"][idx]
					num_str := e.Events[eventToListen+".requestBlock"][idx]
					requestBlock, err := strconv.ParseUint(num_str, 10, 64)
					if err != nil {
						utils.LavaFormatError("vote requested block could not be parsed", err, &map[string]string{"requested block": num_str, "voteID": voteID})
						continue
					}
					num_str = e.Events[eventToListen+".voteDeadline"][idx]
					voteDeadline, err := strconv.ParseUint(num_str, 10, 64)
					if err != nil {
						utils.LavaFormatError("vote deadline could not be parsed", err, &map[string]string{"deadline": num_str, "voteID": voteID})
						continue
					}
					voters_st := e.Events[eventToListen+".voters"][idx]
					voters := strings.Split(voters_st, ",")
					voteParams := &VoteParams{
						ChainID:        chainID,
						ApiURL:         apiURL,
						RequestData:    requestData,
						RequestBlock:   requestBlock,
						Voters:         voters,
						CloseVote:      false,
						ConnectionType: connectionType,
					}
					go s.voteInitiationCb(ctx, voteID, voteDeadline, voteParams)
				}
			}

		}
	}
}

func (s *Sentry) RemoveExpectedPayment(paidCUToFInd uint64, expectedClient sdk.AccAddress, blockHeight int64, uniqueID uint64) bool {
	s.PaymentsMu.Lock()
	defer s.PaymentsMu.Unlock()
	for idx, expectedPayment := range s.expectedPayments {
		//TODO: make sure the payment is not too far from expected block, expectedPayment.BlockHeightDeadline == blockHeight
		if expectedPayment.CU == paidCUToFInd && expectedPayment.Client.Equals(expectedClient) && uniqueID == expectedPayment.UniqueIdentifier {
			//found payment for expected payment
			s.expectedPayments[idx] = s.expectedPayments[len(s.expectedPayments)-1] // replace the element at delete index with the last one
			s.expectedPayments = s.expectedPayments[:len(s.expectedPayments)-1]     // remove last element
			return true
		}
	}
	return false
}

func (s *Sentry) GetPaidCU() uint64 {
	return atomic.LoadUint64(&s.totalCUPaid)
}

func (s *Sentry) UpdatePaidCU(extraPaidCU uint64) {
	//we lock because we dont want the value changing after we read it before we store
	s.PaymentsMu.Lock()
	defer s.PaymentsMu.Unlock()
	currentCU := atomic.LoadUint64(&s.totalCUPaid)
	atomic.StoreUint64(&s.totalCUPaid, currentCU+extraPaidCU)
}

func (s *Sentry) AppendToReceivedPayments(paymentReq PaymentRequest) {
	s.PaymentsMu.Lock()
	defer s.PaymentsMu.Unlock()
	s.receivedPayments = append(s.receivedPayments, paymentReq)
}
func (s *Sentry) PrintExpectedPayments() string {
	s.PaymentsMu.Lock()
	defer s.PaymentsMu.Unlock()
	return fmt.Sprintf("last Received: %v\n Expected: %v\n", s.receivedPayments[len(s.receivedPayments)-1], s.expectedPayments)
}

func (s *Sentry) Start(ctx context.Context) {

	if !s.isUser {
		//listen for transactions for proof of relay payment
		go s.ListenForTXEvents(ctx)
	}
	//
	// Purge finished sessions
	if s.isUser {
		ticker := time.NewTicker(5 * time.Second)
		quit := make(chan struct{})
		go func() {
			for {
				select {
				case <-ticker.C:
					func() {
						s.pairingPurgeLock.Lock()
						defer s.pairingPurgeLock.Unlock()

						for i := len(s.pairingPurge) - 1; i >= 0; i-- {
							client := s.pairingPurge[i]
							client.SessionsLock.Lock()

							//
							// remove done sessions
							removeList := []int64{}
							for k, sess := range client.Sessions {
								if sess.Lock.TryLock() {
									removeList = append(removeList, k)
								}
							}
							for _, i := range removeList {
								sess := client.Sessions[i]
								delete(client.Sessions, i)
								sess.Lock.Unlock()
							}

							//
							// remove empty client (TODO: efficiently delete)
							if len(client.Sessions) == 0 {
								s.pairingPurge = append(s.pairingPurge[:i], s.pairingPurge[i+1:]...)
							}
							client.SessionsLock.Unlock()
						}
					}()

				case <-quit:
					ticker.Stop()
					return
				}
			}
		}()
	}
	//
	// Listen for blockchain events
	for e := range s.NewBlockEvents {
		switch data := e.Data.(type) {
		case tenderminttypes.EventDataNewBlock:
			//
			// Update block
			s.SetBlockHeight(data.Block.Height)

			if _, ok := e.Events["lava_new_epoch.height"]; ok {
				fmt.Printf("New epoch: Height: %d \n", data.Block.Height)
				utils.LavaFormatInfo("New epoch received", &map[string]string{"Height": strconv.FormatInt(data.Block.Height, 10)})

				err := s.FetchChainParams(ctx)
				if err != nil {
					utils.LavaFormatError("failed in FetchChainParams", err, nil)
				}

				if s.newEpochCb != nil {
					go s.newEpochCb(data.Block.Height - StaleEpochDistance*int64(s.GetEpochSize())) // Currently this is only askForRewards
				}

				//
				// Update specs
				err = s.getSpec(ctx)
				if err != nil {
					utils.LavaFormatError("failed to get spec", err, nil)
				}

				//update expected payments deadline, and log missing payments
				//TODO: make this from the event lava_earliest_epoch instead
				if !s.isUser {
					s.IdentifyMissingPayments(ctx)
				}
				//
				// Update pairing
				err = s.getPairing(ctx)
				if err != nil {
					utils.LavaFormatError("failed to get pairing", err, nil)
				}
			}

			s.handlePairingChange(ctx, data.Block.Height, false)

			if !s.isUser {
				// listen for vote reveal event from new block handler on conflict/module.go
				eventToListen := utils.EventPrefix + conflicttypes.ConflictVoteRevealEventName
				if votesList, ok := e.Events[eventToListen+".voteID"]; ok {
					for idx, voteID := range votesList {
						num_str := e.Events[eventToListen+".voteDeadline"][idx]
						voteDeadline, err := strconv.ParseUint(num_str, 10, 64)
						if err != nil {
							utils.LavaFormatError("parsing vote deadline", err, &map[string]string{"VoteDeadline": num_str})
							continue
						}
						go s.voteInitiationCb(ctx, voteID, voteDeadline, nil)
					}
				}

				eventToListen = utils.EventPrefix + conflicttypes.ConflictVoteResolvedEventName
				if votesList, ok := e.Events[eventToListen+".voteID"]; ok {
					for _, voteID := range votesList {
						voteParams := &VoteParams{CloseVote: true}
						go s.voteInitiationCb(ctx, voteID, 0, voteParams)
					}
				}
			}

			if !s.isUser {
				// listen for vote reveal event from new block handler on conflict/module.go
				eventToListen := utils.EventPrefix + conflicttypes.ConflictVoteRevealEventName
				if votesList, ok := e.Events[eventToListen+".voteID"]; ok {
					for idx, voteID := range votesList {
						num_str := e.Events[eventToListen+".voteDeadline"][idx]
						voteDeadline, err := strconv.ParseUint(num_str, 10, 64)
						if err != nil {
							fmt.Printf("ERROR: parsing vote deadline %s, err:%s\n", num_str, err)
							continue
						}
						go s.voteInitiationCb(ctx, voteID, voteDeadline, nil)
					}
				}

				eventToListen = utils.EventPrefix + conflicttypes.ConflictVoteResolvedEventName
				if votesList, ok := e.Events[eventToListen+".voteID"]; ok {
					for _, voteID := range votesList {
						voteParams := &VoteParams{CloseVote: true}
						go s.voteInitiationCb(ctx, voteID, 0, voteParams)
					}
				}
			}

		}
	}
}

func (s *Sentry) FetchChainParams(ctx context.Context) error {
	err := s.FetchEpochSize(ctx)
	if err != nil {
		return err
	}

	err = s.FetchOverlapSize(ctx)
	if err != nil {
		return err
	}

	err = s.FetchEpochParams(ctx)
	if err != nil {
		return err
	}

	err = s.FetchProvidersCount(ctx)
	if err != nil {
		return err
	}

	return nil
}

func (s *Sentry) IdentifyMissingPayments(ctx context.Context) {
	lastBlockInMemory := atomic.LoadUint64(&s.earliestSavedBlock)
	s.PaymentsMu.RLock()
	defer s.PaymentsMu.RUnlock()
	for _, expectedPay := range s.expectedPayments {
		if uint64(expectedPay.BlockHeightDeadline) < lastBlockInMemory {
			utils.LavaFormatError("Identified Missing Payment", nil,
				&map[string]string{"expectedPay.CU": strconv.FormatUint(expectedPay.CU, 10),
					"expectedPay.BlockHeightDeadline": strconv.FormatInt(expectedPay.BlockHeightDeadline, 10),
					"lastBlockInMemory":               strconv.FormatUint(lastBlockInMemory, 10)})

		}
	}
	utils.LavaFormatInfo("Service report", &map[string]string{"total CU serviced": strconv.FormatUint(s.GetCUServiced(), 10),
		"total CU that god paid": strconv.FormatUint(s.GetPaidCU(), 10)})
}

// expecting caller to lock
func (s *Sentry) AddExpectedPayment(expectedPay PaymentRequest) {
	s.PaymentsMu.Lock()
	defer s.PaymentsMu.Unlock()
	s.expectedPayments = append(s.expectedPayments, expectedPay)
}

func (s *Sentry) connectRawClient(ctx context.Context, addr string) (*pairingtypes.RelayerClient, error) {
	connectCtx, cancel := context.WithTimeout(ctx, 3*time.Second)
	defer cancel()
	conn, err := grpc.DialContext(connectCtx, addr, grpc.WithInsecure(), grpc.WithBlock())
	if err != nil {
		return nil, err
	}
	/*defer conn.Close()*/

	c := pairingtypes.NewRelayerClient(conn)
	return &c, nil
}

func (s *Sentry) CheckAndMarkReliabilityForThisPairing(wrap *RelayerClientWrapper) (valid bool) {
	wrap.SessionsLock.Lock()
	defer wrap.SessionsLock.Unlock()
	if wrap.ReliabilitySent {
		return false
	}
	wrap.ReliabilitySent = true
	return true
}

func (s *Sentry) specificPairing(ctx context.Context, address string) (retWrap *RelayerClientWrapper, pairingIdx int, endpointPtr *Endpoint, errRet error) {
	s.pairingMu.RLock()
	defer s.pairingMu.RUnlock()
	if len(s.pairing) == 0 {
		return nil, -1, nil, utils.LavaFormatError("no pairings available in specific pairing, pairing list empty", nil, nil)
	}
	for index, wrap := range s.pairing {
		if wrap.Acc != address {
			continue
		}
		connected, endpoint := wrap.FetchEndpointConnectionFromClientWrapper(s, ctx, index)
		if connected {
			return wrap, index, endpoint, nil
		}
	}
	return nil, -1, nil, utils.LavaFormatError("did not find requested address for pairing", nil, &map[string]string{"requested address": address})
}

func (s *Sentry) _findPairingIndexWithLoop(address string) int {
	// Use this function to search a pairing by its address when you dont know what index it is in.
	for index, wrap := range s.pairing {
		if wrap.Acc == address {
			return index
		}
	}
	// didnt find a matching index
	return providerWasntFound
}

func (s *Sentry) _findPairingIndexByAdress(address string, index int) int {
	// s.pairingMu must be locked before calling this function
	// pairing list is also not empty as it was tested before calling this function
	var ret_index int
	if index >= (len(s.pairing)) {
		// index out of range
		ret_index = s._findPairingIndexWithLoop(address) // find index in s.pairing
	} else {
		if s.pairing[index].Acc != address {
			ret_index = s._findPairingIndexWithLoop(address) // find index in s.pairing
		} else {
			ret_index = index // index is valid
		}
	}
	return ret_index
}

// find pairing except given adress, the method will search for a pairing that isnt the given address starting to search in the given index to save time.
func (s *Sentry) _findPairingExceptAddress(ctx context.Context, accountAddress string, previousIndex int) (retWrap *RelayerClientWrapper, pairingIdx int, endpointPtr *Endpoint, errRet error) {
	s.pairingMu.RLock()
	defer s.pairingMu.RUnlock()
	if len(s.pairing) <= 0 {
		return nil, findPairingFailedIndex, nil, utils.LavaFormatError("no pairings available, pairing list empty", nil, nil)
	}
	get_random_provider := false
	var index int
	maxAttempts := len(s.pairing) * MaxConsecutiveConnectionAttemts
	for attempts := 0; attempts <= maxAttempts; attempts++ {
		if len(s.pairing) == 0 {
			return nil, findPairingFailedIndex, nil, utils.LavaFormatError("no pairings available, while reconnecting pairing list empty", nil, nil)
		}
		previousIndex = s._findPairingIndexByAdress(accountAddress, previousIndex)
		if previousIndex == providerWasntFound { // privious provider was not found in s.pairing list. we can get a random value.
			get_random_provider = true
		}
		if get_random_provider {
			index = rand.Intn(len(s.pairing))
		} else {
			if len(s.pairing) <= 1 {
				// only one pairings available which is the previous pairing, return an error.
				return nil, findPairingFailedIndex, nil, utils.LavaFormatError("no other providers available currently", nil, nil)
			}
			index = ((previousIndex + rand.Intn(len(s.pairing)-1) + 1) % len(s.pairing))
		}
		wrap := s.pairing[index]
		connected, endpoint := wrap.FetchEndpointConnectionFromClientWrapper(s, ctx, index)
		if connected {
			return wrap, index, endpoint, nil
		}
	}
	return nil, findPairingFailedIndex, nil, utils.LavaFormatError("failed getting pairing from all providers in pairing", nil, nil)
}

func (s *Sentry) _findPairing(ctx context.Context) (retWrap *RelayerClientWrapper, pairingIdx int, endpointPtr *Endpoint, errRet error) {

	s.pairingMu.RLock()

	defer s.pairingMu.RUnlock()
	if len(s.pairing) <= 0 {
		return nil, findPairingFailedIndex, nil, utils.LavaFormatError("no pairings available, pairing list empty", nil, nil)
	}
	maxAttempts := len(s.pairing) * MaxConsecutiveConnectionAttemts
	for attempts := 0; attempts <= maxAttempts; attempts++ {
		if len(s.pairing) == 0 {
			return nil, findPairingFailedIndex, nil, utils.LavaFormatError("no pairings available, while reconnecting pairing list empty", nil, nil)
		}

		index := rand.Intn(len(s.pairing))
		wrap := s.pairing[index]

		connected, endpoint := wrap.FetchEndpointConnectionFromClientWrapper(s, ctx, index)
		if connected {
			return wrap, index, endpoint, nil
		}
	}
	return nil, findPairingFailedIndex, nil, utils.LavaFormatError("failed getting pairing from all providers in pairing", nil, nil)
}

func (wrap *RelayerClientWrapper) FetchEndpointConnectionFromClientWrapper(s *Sentry, ctx context.Context, index int) (connected bool, endpointPtr *Endpoint) {
	//assumes s.pairingMu is Rlocked here
	wrap.SessionsLock.Lock()
	defer wrap.SessionsLock.Unlock()

	for idx, endpoint := range wrap.Endpoints {
		if !endpoint.Enabled {
			continue
		}
		if endpoint.Client == nil {
			connectCtx, cancel := context.WithTimeout(ctx, 300*time.Millisecond)
			conn, err := s.connectRawClient(connectCtx, endpoint.Addr)
			cancel()
			if err != nil {
				endpoint.ConnectionRefusals++
				utils.LavaFormatError("error connecting to provider", err, &map[string]string{"provider endpoint": endpoint.Addr, "provider address": wrap.Acc, "endpoint": fmt.Sprintf("%+v", endpoint)})
				if endpoint.ConnectionRefusals >= MaxConsecutiveConnectionAttemts {
					endpoint.Enabled = false
					utils.LavaFormatWarning("disabling provider endpoint", nil, &map[string]string{"Endpoint": endpoint.Addr, "address": wrap.Acc, "currentEpoch": strconv.FormatInt(s.GetBlockHeight(), 10)})
				}
				continue
			}

			endpoint.ConnectionRefusals = 0
			endpoint.Client = conn
		}
		wrap.Endpoints[idx] = endpoint
		return true, endpoint
	}

	// checking disabled endpoints, as we can disable an endpoint mid run of the previous loop, we should re test the current endpoint state
	// before verifing all are Disabled.
	allDisabled := true
	for _, endpoint := range wrap.Endpoints {
		if !endpoint.Enabled {
			continue
		}
		// even one endpoint is enough for us to not purge.
		allDisabled = false
	}

	//we dont purge if we tried connecting and failed, only if we already disabled all endpoints
	if allDisabled {
		utils.LavaFormatError("purging provider after all endpoints are disabled", nil, &map[string]string{"provider endpoints": fmt.Sprintf("%v", wrap.Endpoints), "provider address": wrap.Acc})
		// we release read lock here, we assume pairing can change in movePairingEntryToPurge and it needs rw lock
		// we resume read lock right after so we can continue reading
		s.rUnlockAndMovePairingEntryToPurgeReturnRLocked(wrap, index, true)
	}

	return false, nil
}

func (s *Sentry) CompareRelaysAndReportConflict(reply0 *pairingtypes.RelayReply, request0 *pairingtypes.RelayRequest, reply1 *pairingtypes.RelayReply, request1 *pairingtypes.RelayRequest) (ok bool) {
	compare_result := bytes.Compare(reply0.Data, reply1.Data)
	if compare_result == 0 {
		//they have equal data
		return true
	}
	//they have different data! report!
	utils.LavaFormatWarning("Simulation: DataReliability detected mismatching results, Reporting...", nil, &map[string]string{"Data0": string(reply0.Data), "Data1": string(reply1.Data)})
	responseConflict := conflicttypes.ResponseConflict{ConflictRelayData0: &conflicttypes.ConflictRelayData{Reply: reply0, Request: request0},
		ConflictRelayData1: &conflicttypes.ConflictRelayData{Reply: reply1, Request: request1}}
	msg := conflicttypes.NewMsgDetection(s.Acc, nil, &responseConflict, nil)
	s.ClientCtx.SkipConfirm = true
	txFactory := tx.NewFactoryCLI(s.ClientCtx, s.cmdFlags).WithChainID("lava")
	SimulateAndBroadCastTx(s.ClientCtx, txFactory, msg)
	//report the conflict
	return false
}

func (s *Sentry) DataReliabilityThresholdToAddress(vrf0 []byte, vrf1 []byte) (address0 string, address1 string) {
	// check for the VRF thresholds and if holds true send a relay to the provider
	//TODO: improve with blacklisted address, and the module-1
	s.specMu.RLock()
	reliabilityThreshold := s.serverSpec.ReliabilityThreshold
	s.specMu.RUnlock()
	s.pairingMu.RLock()

	providersCount := uint32(len(s.pairingAddresses))
	index0 := utils.GetIndexForVrf(vrf0, providersCount, reliabilityThreshold)
	index1 := utils.GetIndexForVrf(vrf1, providersCount, reliabilityThreshold)
	parseIndex := func(idx int64) (address string) {
		if idx == -1 {
			address = ""
		} else {
			address = s.pairingAddresses[idx]
		}
		return
	}
	address0 = parseIndex(index0)
	address1 = parseIndex(index1)
	s.pairingMu.RUnlock()
	if address0 == address1 {
		//can't have both with the same provider
		address1 = ""
	}
	return
}

func (s *Sentry) discrepancyChecker(finalizedBlocksA map[int64]string, consensus ProviderHashesConsensus) (discrepancy bool, errRet error) {
	var toIterate map[int64]string   // the smaller map between the two to compare
	var otherBlocks map[int64]string // the other map

	if len(finalizedBlocksA) < len(consensus.FinalizedBlocksHashes) {
		toIterate = finalizedBlocksA
		otherBlocks = consensus.FinalizedBlocksHashes
	} else {
		toIterate = consensus.FinalizedBlocksHashes
		otherBlocks = finalizedBlocksA
	}

	// Iterate over smaller array, looks for mismatching hashes between the inputs
	for blockNum, blockHash := range toIterate {
		if otherHash, ok := otherBlocks[blockNum]; ok {
			if blockHash != otherHash {
				//
				// TODO:: Fill msg with incriminating data
				msg := conflicttypes.NewMsgDetection(s.Acc, nil, nil, nil)
				s.ClientCtx.SkipConfirm = true
				txFactory := tx.NewFactoryCLI(s.ClientCtx, s.cmdFlags).WithChainID("lava")
				SimulateAndBroadCastTx(s.ClientCtx, txFactory, msg)
				// TODO:: should break here? is one enough or search for more?
				return true, utils.LavaFormatError("Simulation: reliability discrepancy, different hashes detected for block", nil, &map[string]string{"blockNum": strconv.FormatInt(blockNum, 10), "Hashes": fmt.Sprintf("%s vs %s", blockHash, otherHash)})
			}
		}
	}

	return false, nil
}

func (s *Sentry) validateProviderReply(finalizedBlocks map[int64]string, latestBlock int64, providerAcc string, session *ClientSession) error {
	sorted := make([]int64, len(finalizedBlocks))
	idx := 0
	maxBlockNum := int64(0)
	for blockNum := range finalizedBlocks {
		if !s.IsFinalizedBlock(blockNum, latestBlock) {
			return utils.LavaFormatError("Simulation: provider returned non finalized block reply for reliability", nil, &map[string]string{"blockNum": strconv.FormatInt(blockNum, 10), "latestBlock": strconv.FormatInt(latestBlock, 10), "ChainID": s.ChainID, "Provider": providerAcc})
		}

		sorted[idx] = blockNum

		if blockNum > maxBlockNum {
			maxBlockNum = blockNum
		}
		idx++
		// TODO: check blockhash length and format
	}

	// check for consecutive blocks
	sort.Slice(sorted, func(i, j int) bool { return sorted[i] < sorted[j] })
	for index := range sorted {
		if index != 0 && sorted[index]-1 != sorted[index-1] {
			// log.Println("provider returned non consecutive finalized blocks reply.\n Provider: %s", providerAcc)
			return utils.LavaFormatError("Simulation: provider returned non consecutive finalized blocks reply", nil, &map[string]string{"curr block": strconv.FormatInt(sorted[index], 10), "prev block": strconv.FormatInt(sorted[index-1], 10), "ChainID": s.ChainID, "Provider": providerAcc})
		}
	}

	// check that latest finalized block address + 1 points to a non finalized block
	if s.IsFinalizedBlock(maxBlockNum+1, latestBlock) {
		return utils.LavaFormatError("Simulation: provider returned finalized hashes for an older latest block", nil, &map[string]string{"maxBlockNum": strconv.FormatInt(maxBlockNum, 10),
			"latestBlock": strconv.FormatInt(latestBlock, 10), "ChainID": s.ChainID, "Provider": providerAcc})
	}

	// New reply should have blocknum >= from block same provider
	if session.LatestBlock > latestBlock {
		//
		// Report same provider discrepancy
		// TODO:: Fill msg with incriminating data
		msg := conflicttypes.NewMsgDetection(s.Acc, nil, nil, nil)
		s.ClientCtx.SkipConfirm = true
		txFactory := tx.NewFactoryCLI(s.ClientCtx, s.cmdFlags).WithChainID("lava")
		SimulateAndBroadCastTx(s.ClientCtx, txFactory, msg)

		return utils.LavaFormatError("Simulation: Provider supplied an older latest block than it has previously", nil, &map[string]string{"session.LatestBlock": strconv.FormatInt(session.LatestBlock, 10),
			"latestBlock": strconv.FormatInt(latestBlock, 10), "ChainID": s.ChainID, "Provider": providerAcc})
	}

	return nil
}

func (s *Sentry) initProviderHashesConsensus(providerAcc string, latestBlock int64, finalizedBlocks map[int64]string, reply *pairingtypes.RelayReply, req *pairingtypes.RelayRequest) ProviderHashesConsensus {
	newProviderDataContainer := providerDataContainer{
		LatestFinalizedBlock:  s.GetLatestFinalizedBlock(latestBlock),
		LatestBlockTime:       time.Now(),
		FinalizedBlocksHashes: finalizedBlocks,
		SigBlocks:             reply.SigBlocks,
		SessionId:             req.SessionId,
		RelayNum:              req.RelayNum,
		BlockHeight:           req.BlockHeight,
		LatestBlock:           latestBlock,
	}
	providerDataContainers := map[string]providerDataContainer{}
	providerDataContainers[providerAcc] = newProviderDataContainer
	return ProviderHashesConsensus{
		FinalizedBlocksHashes: finalizedBlocks,
		agreeingProviders:     providerDataContainers,
	}
}

func (s *Sentry) insertProviderToConsensus(consensus *ProviderHashesConsensus, finalizedBlocks map[int64]string, latestBlock int64, reply *pairingtypes.RelayReply, req *pairingtypes.RelayRequest, providerAcc string) {
	newProviderDataContainer := providerDataContainer{
		LatestFinalizedBlock:  s.GetLatestFinalizedBlock(latestBlock),
		LatestBlockTime:       time.Now(),
		FinalizedBlocksHashes: finalizedBlocks,
		SigBlocks:             reply.SigBlocks,
		SessionId:             req.SessionId,
		RelayNum:              req.RelayNum,
		BlockHeight:           req.BlockHeight,
		LatestBlock:           latestBlock,
	}
	consensus.agreeingProviders[providerAcc] = newProviderDataContainer

	for blockNum, blockHash := range finalizedBlocks {
		consensus.FinalizedBlocksHashes[blockNum] = blockHash
	}
}

func (s *Sentry) SendRelay(
	ctx context.Context,
	cb_send_relay func(clientSession *ClientSession, unresponsiveProviders []byte) (*pairingtypes.RelayReply, *pairingtypes.RelayRequest, error),
	cb_send_reliability func(clientSession *ClientSession, dataReliability *pairingtypes.VRFData, unresponsiveProviders []byte) (*pairingtypes.RelayReply, *pairingtypes.RelayRequest, error),
	specCategory *spectypes.SpecCategory,
) (*pairingtypes.RelayReply, error) {
	//
	// Get pairing
	wrap, index, endpoint, err := s._findPairing(ctx)
	if err != nil {
		return nil, err
	}

	//
	getClientSessionFromWrap := func(wrap *RelayerClientWrapper, endpoint *Endpoint) *ClientSession {
		wrap.SessionsLock.Lock()
		defer wrap.SessionsLock.Unlock()

		//try to lock an existing session, if can't create a new one
		for _, session := range wrap.Sessions {
			if session.Endpoint != endpoint {
				//skip sessions that don't belong to the active connection
				continue
			}
			if session.Lock.TryLock() {
				return session
			}
		}
		//create a new session
		randomSessId := int64(0)
		for randomSessId == 0 { //we don't allow 0
			randomSessId = rand.Int63()
		}

		clientSession := &ClientSession{
			SessionId: randomSessId,
			Client:    wrap,
			Endpoint:  endpoint,
		}
		clientSession.Lock.Lock()
		wrap.Sessions[clientSession.SessionId] = clientSession
		return clientSession
	}
	// Get or create session and lock it
	clientSession := getClientSessionFromWrap(wrap, endpoint) // clientSession is LOCKED!

	s.pairingPurgeLock.Lock()
	unresponsiveProvidersData, err := json.Marshal(s.addedToPurgeAndReport)
	s.pairingPurgeLock.Unlock()

	if err != nil {
		clientSession.Lock.Unlock()
		return nil, utils.LavaFormatError("could not unmarshal unresponsive providers", err, &map[string]string{"unresponsiveProviders": fmt.Sprintf("%v", string(unresponsiveProvidersData))})
	}

	// callback user
	reply, request, err := cb_send_relay(clientSession, unresponsiveProvidersData)
	//error using this provider
	if err != nil {
		if clientSession.QoSInfo.ConsecutiveTimeOut >= MaxConsecutiveConnectionAttemts && clientSession.QoSInfo.LastQoSReport.Availability.IsZero() {
			s.movePairingEntryToPurge(wrap, index, false)
		}
		clientSession.Lock.Unlock()

		// retry sending the request to a different provider upon error
		var err2 error
		wrap, index, endpoint, err2 = s._findPairingExceptAddress(ctx, wrap.Acc, index) // get a different provider.
		if err2 != nil {
			// if we failed to get another provider, just return the first providers error. with the fetching failure message
			return nil, utils.LavaFormatWarning("failed to send relay", err, &map[string]string{"failed_to_send_relay_from_2nd_provider_error": err2.Error()})
		}

		clientSession = getClientSessionFromWrap(wrap, endpoint) // get a new client session. clientSession is LOCKED!
		// call user
		reply, request, err2 = cb_send_relay(clientSession, unresponsiveProvidersData)
		if err2 != nil {
			if clientSession.QoSInfo.ConsecutiveTimeOut >= MaxConsecutiveConnectionAttemts && clientSession.QoSInfo.LastQoSReport.Availability.IsZero() {
				s.movePairingEntryToPurge(wrap, index, false)
			}
			clientSession.Lock.Unlock()

			if err.Error() != err2.Error() {
				// if the first provider error returned a different error than the second provider combine the error into a single one
				return reply, utils.LavaFormatError("retrying relay returned two different errors", fmt.Errorf("error from provider1: %s\nerror from provider2:%s", err.Error(), err2.Error()), nil)
			}
			// if the errors are the same just return one of them and the reply
			return reply, err2
		}
		// if we didnt get an error from the second relay we can continue noramlly
	}

	providerAcc := clientSession.Client.Acc // TODO:: should lock client before access?
	clientSession.Lock.Unlock()             //function call returns a locked session, we need to unlock it

	if s.GetSpecComparesHashes() {
		finalizedBlocks := map[int64]string{} // TODO:: define struct in relay response
		err = json.Unmarshal(reply.FinalizedBlocksHashes, &finalizedBlocks)
		if err != nil {
			return nil, utils.LavaFormatError("failed in unmarshalling finalized blocks data", err, nil)
		}
		latestBlock := reply.LatestBlock

		// validate that finalizedBlocks makes sense
		err = s.validateProviderReply(finalizedBlocks, latestBlock, providerAcc, clientSession)
		if err != nil {
			return nil, utils.LavaFormatError("failed provider reply validation", err, nil)
		}
		// Save in current session and compare in the next
		clientSession.FinalizedBlocksHashes = finalizedBlocks
		clientSession.LatestBlock = latestBlock
		//
		// Compare finalized block hashes with previous providers
		// Looks for discrepancy with current epoch providers
		// if no conflicts, insert into consensus and break
		// create new consensus group if no consensus matched
		// check for discrepancy with old epoch
		_, err := checkFinalizedHashes(s, providerAcc, latestBlock, finalizedBlocks, request, reply)
		if err != nil {
			return nil, err
		}

		if specCategory.Deterministic && s.IsFinalizedBlock(request.RequestBlock, reply.LatestBlock) {
			// handle data reliability

			isSecure, err := s.cmdFlags.GetBool("secure")
			if err != nil {
				utils.LavaFormatError("Could not get flag --secure", err, nil)
				isSecure = false
			}

			s.VrfSkMu.Lock()

			currentEpoch := clientSession.Client.GetPairingEpoch()
			vrfRes0, vrfRes1 := utils.CalculateVrfOnRelay(request, reply, s.VrfSk, currentEpoch)
			s.VrfSkMu.Unlock()
			address0, address1 := s.DataReliabilityThresholdToAddress(vrfRes0, vrfRes1)

			//Printing VRF Data
			// st1, _ := bech32.ConvertAndEncode("", vrfRes0)
			// st2, _ := bech32.ConvertAndEncode("", vrfRes1)
			// log.Printf("Finalized Block reply from %s received res %s, %s, addresses: %s, %s\n", providerAcc, st1, st2, address0, address1)

			sendReliabilityRelay := func(address string, differentiator bool) (relay_rep *pairingtypes.RelayReply, relay_req *pairingtypes.RelayRequest, err error) {
				if address != "" && address != providerAcc {
					wrap, index, endpoint, err := s.specificPairing(ctx, address)
					if err != nil {
						// failed to get clientWrapper for this address, skip reliability
						return nil, nil, utils.LavaFormatError("sendReliabilityRelay Could not get client specific pairing wrap for provider", err, &map[string]string{"Address": address})
					} else {
						canSendReliability := s.CheckAndMarkReliabilityForThisPairing(wrap) //TODO: this will still not perform well for multiple clients, we need to get the reliability proof in the error and not penalize the provider
						if canSendReliability {
							s.VrfSkMu.Lock()
							vrf_res, vrf_proof := utils.ProveVrfOnRelay(request, reply, s.VrfSk, differentiator, currentEpoch)
							s.VrfSkMu.Unlock()
							dataReliability := &pairingtypes.VRFData{Differentiator: differentiator,
								VrfValue:    vrf_res,
								VrfProof:    vrf_proof,
								ProviderSig: reply.Sig,
								AllDataHash: sigs.AllDataHash(reply, request),
								QueryHash:   utils.CalculateQueryHash(*request), //calculated from query body anyway, but we will use this on payment
								Sig:         nil,                                //calculated in cb_send_reliability
							}
							clientSession = getClientSessionFromWrap(wrap, endpoint)
							relay_rep, relay_req, err := cb_send_reliability(clientSession, dataReliability, unresponsiveProvidersData)
							if err != nil {
								if clientSession.QoSInfo.ConsecutiveTimeOut >= 3 && clientSession.QoSInfo.LastQoSReport.Availability.IsZero() {
									s.movePairingEntryToPurge(wrap, index, false)
								}
								return nil, nil, utils.LavaFormatError("sendReliabilityRelay Could not get reply to reliability relay from provider", err, &map[string]string{"Address": address})
							}
							clientSession.Lock.Unlock() //function call returns a locked session, we need to unlock it
							return relay_rep, relay_req, nil
						} else {
							utils.LavaFormatWarning("Reliability already Sent in this epoch to this provider", nil, &map[string]string{"Address": address})
							return nil, nil, nil
						}
					}
				} else {
					if isSecure {
						//send reliability on the client's expense
						utils.LavaFormatWarning("secure flag Not Implemented", nil, nil)
					}
					return nil, nil, fmt.Errorf("is not a valid reliability VRF address result") //this is not an error we want to log
				}
			}

			checkReliability := func() {
				reply0, request0, err0 := sendReliabilityRelay(address0, false)
				reply1, request1, err1 := sendReliabilityRelay(address1, true)
				ok := true
				check0 := err0 == nil && reply0 != nil
				check1 := err1 == nil && reply1 != nil
				if check0 {
					ok = ok && s.CompareRelaysAndReportConflict(reply, request, reply0, request0)
				}
				if check1 {
					ok = ok && s.CompareRelaysAndReportConflict(reply, request, reply1, request1)
				}
				if !ok && check0 && check1 {
					s.CompareRelaysAndReportConflict(reply0, request0, reply1, request1)
				}
				if (ok && check0) || (ok && check1) {
					utils.LavaFormatInfo("Reliability verified and Okay!", &map[string]string{"address0": address0, "address1": address1, "original address": providerAcc})
				}
			}
			go checkReliability()
		}
	}
	return reply, nil
}

func checkFinalizedHashes(s *Sentry, providerAcc string, latestBlock int64, finalizedBlocks map[int64]string, req *pairingtypes.RelayRequest, reply *pairingtypes.RelayReply) (bool, error) {
	s.providerDataContainersMu.Lock()
	defer s.providerDataContainersMu.Unlock()

	if len(s.providerHashesConsensus) == 0 && len(s.prevEpochProviderHashesConsensus) == 0 {
		newHashConsensus := s.initProviderHashesConsensus(providerAcc, latestBlock, finalizedBlocks, reply, req)
		s.providerHashesConsensus = append(make([]ProviderHashesConsensus, 0), newHashConsensus)
	} else {
		matchWithExistingConsensus := false

		// Looks for discrepancy wit current epoch providers
		for idx, consensus := range s.providerHashesConsensus {
			discrepancyResult, err := s.discrepancyChecker(finalizedBlocks, consensus)
			if err != nil {
				return false, utils.LavaFormatError("Simulation: Conflict found in discrepancyChecker", err, nil)
			}

			// if no conflicts, insert into consensus and break
			if !discrepancyResult {
				matchWithExistingConsensus = true
			} else {
				utils.LavaFormatError("Simulation: Conflict found between consensus and provider", err, &map[string]string{"Consensus idx": strconv.Itoa(idx), "provider": providerAcc})
			}

			// if no discrepency with this group -> insert into consensus and break
			if matchWithExistingConsensus {
				// TODO:: Add more increminiating data to consensus
				s.insertProviderToConsensus(&consensus, finalizedBlocks, latestBlock, reply, req, providerAcc)
				break
			}
		}

		// create new consensus group if no consensus matched
		if !matchWithExistingConsensus {
			newHashConsensus := s.initProviderHashesConsensus(providerAcc, latestBlock, finalizedBlocks, reply, req)
			s.providerHashesConsensus = append(make([]ProviderHashesConsensus, 0), newHashConsensus)
		}

		// check for discrepancy with old epoch
		for idx, consensus := range s.prevEpochProviderHashesConsensus {
			discrepancyResult, err := s.discrepancyChecker(finalizedBlocks, consensus)
			if err != nil {
				return false, utils.LavaFormatError("Simulation: prev epoch Conflict found in discrepancyChecker", err, nil)
			}

			if discrepancyResult {
				utils.LavaFormatError("Simulation: prev epoch Conflict found between consensus and provider", err, &map[string]string{"Consensus idx": strconv.Itoa(idx), "provider": providerAcc})
			}
		}
	}

	return false, nil
}

func (s *Sentry) IsFinalizedBlock(requestedBlock int64, latestBlock int64) bool {
	return spectypes.IsFinalizedBlock(requestedBlock, latestBlock, s.GetSpecFinalizationCriteria())
}

func (s *Sentry) GetLatestFinalizedBlock(latestBlock int64) int64 {
	finalization_criteria := int64(s.GetSpecFinalizationCriteria())
	return latestBlock - finalization_criteria
}

// this function should be called only if pairing is in rlocked state.
// returns pairingMu Rlocked so it can continue to be read.
func (s *Sentry) rUnlockAndMovePairingEntryToPurgeReturnRLocked(wrap *RelayerClientWrapper, index int, reportProvider bool) {
	s.pairingMu.RUnlock()
	defer s.pairingMu.RLock()
	s.movePairingEntryToPurge(wrap, index, reportProvider)
}

func (s *Sentry) movePairingEntryToPurge(wrap *RelayerClientWrapper, index int, reportProvider bool) {
	utils.LavaFormatWarning("Jailing provider for this epoch", nil, &map[string]string{"address": wrap.Acc, "currentEpoch": strconv.FormatInt(s.GetBlockHeight(), 10)})
	s.pairingMu.Lock()
	defer s.pairingMu.Unlock()

	if len(s.pairing) == 0 {
		return
	}

	s.pairingPurgeLock.Lock()
	defer s.pairingPurgeLock.Unlock()
	//move to purge list
	findPairingIndex := func() bool {
		for idx, entry := range s.pairing {
			if entry.Acc == wrap.Acc {
				index = idx
				return true
			}
		}
		return false
	}
	if index >= len(s.pairing) || index < 0 {
		utils.LavaFormatWarning("Trying to move pairing entry to purge but index is bigger than pairing length!", nil, &map[string]string{"provider endpoints": fmt.Sprintf("%v", wrap.Endpoints), "address": wrap.Acc, "index": strconv.Itoa(index), "length": strconv.Itoa(len(s.pairing))})
		if !findPairingIndex() {
			return
		}
	}
	if s.pairing[index].Acc != wrap.Acc {
		utils.LavaFormatWarning("Trying to move pairing entry to purge but expected address is different!", nil, &map[string]string{"provider endpoints": fmt.Sprintf("%v", wrap.Endpoints), "address": wrap.Acc, "index provider address": s.pairing[index].Acc, "length": strconv.Itoa(len(s.pairing))})
		if !findPairingIndex() {
			return
		}
	}
	if reportProvider { // Reporting provider to chain.
		// s.pairingPurgeLock is locked so we can add to purge and report list as they use the same lock.
		s.addedToPurgeAndReport = append(s.addedToPurgeAndReport, wrap.Acc) // adding to purge this epoch to send them to the chain.
	}

	s.pairingPurge = append(s.pairingPurge, wrap)
	s.pairing[index] = s.pairing[len(s.pairing)-1]
	s.pairing = s.pairing[:len(s.pairing)-1]
}

func (s *Sentry) IsAuthorizedConsumer(ctx context.Context, consumer string, blockheight uint64) (*pairingtypes.QueryVerifyPairingResponse, error) {
	//
	// TODO: cache results!
	res, err := s.pairingQueryClient.VerifyPairing(context.Background(), &pairingtypes.QueryVerifyPairingRequest{
		ChainID:  s.ChainID,
		Client:   consumer,
		Provider: s.Acc,
		Block:    blockheight,
	})
	if err != nil {
		return nil, err
	}
	if res.GetValid() {
		return res, nil
	}

	return nil, utils.LavaFormatError("invalid self pairing with consumer", nil, &map[string]string{"consumer address": consumer, "CurrentBlock": strconv.FormatInt(s.GetBlockHeight(), 10)})
}

func (s *Sentry) IsAuthorizedPairing(ctx context.Context, consumer string, provider string, block uint64) (bool, error) {
	//
	// TODO: cache results!

	res, err := s.pairingQueryClient.VerifyPairing(context.Background(), &pairingtypes.QueryVerifyPairingRequest{
		ChainID:  s.ChainID,
		Client:   consumer,
		Provider: provider,
		Block:    block,
	})
	if err != nil {
		return false, err
	}
	if res.GetValid() {
		return true, nil
	}
	return false, utils.LavaFormatError("invalid pairing with consumer", nil, &map[string]string{"consumer address": consumer, "CurrentBlock": strconv.FormatInt(s.GetBlockHeight(), 10), "requested block": strconv.FormatUint(block, 10)})
}

func (s *Sentry) GetReliabilityThreshold() uint32 {
	return s.serverSpec.ReliabilityThreshold
}

func (s *Sentry) GetSpecName() string {
	return s.serverSpec.Name
}

func (s *Sentry) GetSpecComparesHashes() bool {
	return s.serverSpec.ComparesHashes
}

func (s *Sentry) GetSpecFinalizationCriteria() uint32 {
	return s.serverSpec.FinalizationCriteria
}

func (s *Sentry) GetSpecSavedBlocks() uint32 {
	return s.serverSpec.SavedBlocks
}

func (s *Sentry) GetChainID() string {
	return s.serverSpec.Index
}

func (s *Sentry) MatchSpecApiByName(name string) (spectypes.ServiceApi, bool) {
	s.specMu.RLock()
	defer s.specMu.RUnlock()
	//TODO: make it faster and better by not doing a regex instead using a better algorithm
	for apiName, api := range s.serverApis {
		re, err := regexp.Compile(apiName)
		if err != nil {
			utils.LavaFormatError("regex Compile api", err, &map[string]string{"apiName": apiName})
			continue
		}
		if re.Match([]byte(name)) {
			return api, true
		}
	}
	return spectypes.ServiceApi{}, false
}

func (s *Sentry) GetSpecApiByName(name string) (spectypes.ServiceApi, bool) {
	s.specMu.RLock()
	defer s.specMu.RUnlock()

	val, ok := s.serverApis[name]
	return val, ok
}

func (s *Sentry) GetSpecApiByTag(tag string) (spectypes.ServiceApi, bool) {
	s.specMu.RLock()
	defer s.specMu.RUnlock()

	val, ok := s.taggedApis[tag]
	return val, ok
}

func (s *Sentry) GetBlockHeight() int64 {
	return atomic.LoadInt64(&s.blockHeight)
}

func (s *Sentry) SetBlockHeight(blockHeight int64) {
	atomic.StoreInt64(&s.blockHeight, blockHeight)
}

func (s *Sentry) GetCurrentEpochHeight() uint64 {
	return atomic.LoadUint64(&s.currentEpoch)
}

func (s *Sentry) SetCurrentEpochHeight(blockHeight int64) {
	atomic.StoreUint64(&s.currentEpoch, uint64(blockHeight))
}

func (s *Sentry) GetOverlapSize() uint64 {
	return atomic.LoadUint64(&s.EpochBlocksOverlap)
}

func (s *Sentry) GetCUServiced() uint64 {
	return atomic.LoadUint64(&s.totalCUServiced)
}

func (s *Sentry) SetCUServiced(CU uint64) {
	atomic.StoreUint64(&s.totalCUServiced, CU)
}

func (s *Sentry) UpdateCUServiced(CU uint64) {
	//we lock because we dont want the value changing after we read it before we store
	s.PaymentsMu.Lock()
	defer s.PaymentsMu.Unlock()
	currentCU := atomic.LoadUint64(&s.totalCUServiced)
	atomic.StoreUint64(&s.totalCUServiced, currentCU+CU)
}

func (s *Sentry) GetMaxCUForUser(ctx context.Context, address string, chainID string) (maxCu uint64, err error) {
	UserEntryRes, err := s.pairingQueryClient.UserEntry(ctx, &pairingtypes.QueryUserEntryRequest{ChainID: chainID, Address: address, Block: uint64(s.GetBlockHeight())})
	if err != nil {
		return 0, utils.LavaFormatError("failed querying StakeEntry for consumer", err, &map[string]string{"chainID": chainID, "address": address, "block": strconv.FormatInt(s.GetBlockHeight(), 10)})
	}
	return UserEntryRes.GetMaxCU(), nil
}

func (s *Sentry) GetVrfPkAndMaxCuForUser(ctx context.Context, address string, chainID string, requestBlock int64) (vrfPk *utils.VrfPubKey, maxCu uint64, err error) {
	UserEntryRes, err := s.pairingQueryClient.UserEntry(ctx, &pairingtypes.QueryUserEntryRequest{ChainID: chainID, Address: address, Block: uint64(requestBlock)})
	if err != nil {
		return nil, 0, utils.LavaFormatError("StakeEntry querying for consumer failed", err, &map[string]string{"chainID": chainID, "address": address, "block": strconv.FormatInt(requestBlock, 10)})
	}
	vrfPk = &utils.VrfPubKey{}
	vrfPk, err = vrfPk.DecodeFromBech32(UserEntryRes.GetConsumer().Vrfpk)
	if err != nil {
		err = utils.LavaFormatError("decoding vrfpk from bech32", err, &map[string]string{"chainID": chainID, "address": address, "block": strconv.FormatInt(requestBlock, 10), "UserEntryRes": fmt.Sprintf("%v", UserEntryRes)})
	}
	return vrfPk, UserEntryRes.GetMaxCU(), err
}

func (s *Sentry) ExpecedBlockHeight() (int64, int) {

	averageBlockTime_ms := s.serverSpec.AverageBlockTime
	listExpectedBlockHeights := []int64{}

	var highestBlockNumber int64 = 0
	FindHighestBlockNumber := func(listProviderHashesConsensus []ProviderHashesConsensus) int64 {
		for _, providerHashesConsensus := range listProviderHashesConsensus {
			for _, providerDataContainer := range providerHashesConsensus.agreeingProviders {
				if highestBlockNumber < providerDataContainer.LatestFinalizedBlock {
					highestBlockNumber = providerDataContainer.LatestFinalizedBlock
				}

			}
		}
		return highestBlockNumber
	}
	highestBlockNumber = FindHighestBlockNumber(s.prevEpochProviderHashesConsensus) //update the highest in place
	highestBlockNumber = FindHighestBlockNumber(s.providerHashesConsensus)

	now := time.Now()
	calcExpectedBlocks := func(listProviderHashesConsensus []ProviderHashesConsensus) []int64 {
		listExpectedBH := []int64{}
		for _, providerHashesConsensus := range listProviderHashesConsensus {
			for _, providerDataContainer := range providerHashesConsensus.agreeingProviders {
				expected := providerDataContainer.LatestFinalizedBlock + (now.Sub(providerDataContainer.LatestBlockTime).Milliseconds() / averageBlockTime_ms) //interpolation
				//limit the interpolation to the highest seen block height
				if expected > highestBlockNumber {
					expected = highestBlockNumber
				}
				listExpectedBH = append(listExpectedBH, expected)
			}
		}
		return listExpectedBH
	}
	listExpectedBlockHeights = append(listExpectedBlockHeights, calcExpectedBlocks(s.prevEpochProviderHashesConsensus)...)
	listExpectedBlockHeights = append(listExpectedBlockHeights, calcExpectedBlocks(s.providerHashesConsensus)...)

	median := func(data []int64) int64 {
		slices.Sort(data)

		var median int64
		data_len := len(data)
		if data_len == 0 {
			return 0
		} else if data_len%2 == 0 {
			median = int64((data[data_len/2-1] + data[data_len/2]) / 2.0)
		} else {
			median = int64(data[data_len/2])
		}
		return median
	}

	return median(listExpectedBlockHeights) - s.serverSpec.AllowedBlockLagForQosSync, len(listExpectedBlockHeights)
}

// TODO:: Dont calc. get this info from blockchain - if LAVA params change, this calc is obsolete
func (s *Sentry) GetEpochFromBlockHeight(blockHeight int64) uint64 {
	epochSize := s.GetEpochSize()
	epoch := uint64(blockHeight - blockHeight%int64(epochSize))
	return epoch
}

func NewSentry(
	clientCtx client.Context,
	chainID string,
	isUser bool,
	voteInitiationCb func(ctx context.Context, voteID string, voteDeadline uint64, voteParams *VoteParams),
	newEpochCb func(epochHeight int64),
	apiInterface string,
	vrf_sk vrf.PrivateKey,
	flagSet *pflag.FlagSet,
	serverID uint64,
) *Sentry {
	rpcClient := clientCtx.Client
	specQueryClient := spectypes.NewQueryClient(clientCtx)
	pairingQueryClient := pairingtypes.NewQueryClient(clientCtx)
	epochStorageQueryClient := epochstoragetypes.NewQueryClient(clientCtx)
	acc := clientCtx.GetFromAddress().String()
	currentBlock, err := rpc.GetChainHeight(clientCtx)
	if err != nil {
		utils.LavaFormatError("Sentry failed to get chain height", err, &map[string]string{"account": acc, "ChainID": chainID, "apiInterface": apiInterface})
		currentBlock = 0
	}
	return &Sentry{
		ClientCtx:               clientCtx,
		rpcClient:               rpcClient,
		specQueryClient:         specQueryClient,
		pairingQueryClient:      pairingQueryClient,
		epochStorageQueryClient: epochStorageQueryClient,
		ChainID:                 chainID,
		isUser:                  isUser,
		Acc:                     acc,
		newEpochCb:              newEpochCb,
		ApiInterface:            apiInterface,
		VrfSk:                   vrf_sk,
		blockHeight:             currentBlock,
		specHash:                nil,
		cmdFlags:                flagSet,
		voteInitiationCb:        voteInitiationCb,
		serverID:                serverID,
	}
}

func UpdateRequestedBlock(request *pairingtypes.RelayRequest, response *pairingtypes.RelayReply) {
	//since sometimes the user is sending requested block that is a magic like latest, or earliest we need to specify to the reliability what it is
	switch request.RequestBlock {
	case spectypes.LATEST_BLOCK:
		request.RequestBlock = response.LatestBlock
	case spectypes.EARLIEST_BLOCK:
		request.RequestBlock = spectypes.NOT_APPLICABLE // TODO: add support for earliest block reliability
	}
}<|MERGE_RESOLUTION|>--- conflicted
+++ resolved
@@ -179,33 +179,19 @@
 
 	// (client only)
 	// Pairing storage (rw mutex)
-<<<<<<< HEAD
 	pairingMu         sync.RWMutex
 	pairingNextMu     sync.RWMutex
 	pairing           []*RelayerClientWrapper
 	PairingBlockStart int64
 	pairingAddresses  []string
-	pairingPurgeLock  sync.Mutex
+	pairingPurgeLock  utils.LavaMutex
 	pairingPurge      []*RelayerClientWrapper
 	// addedToPurgeAndReport is using pairingPurgeLock
 	addedToPurgeAndReport []string // list of added to purge providers that will be reported by the remaining providers
 	pairingNext           []*RelayerClientWrapper
 	pairingNextAddresses  []string
-	VrfSkMu               sync.Mutex
+	VrfSkMu               utils.LavaMutex
 	VrfSk                 vrf.PrivateKey
-=======
-	pairingMu            sync.RWMutex
-	pairingNextMu        sync.RWMutex
-	pairing              []*RelayerClientWrapper
-	PairingBlockStart    int64
-	pairingAddresses     []string
-	pairingPurgeLock     utils.LavaMutex
-	pairingPurge         []*RelayerClientWrapper
-	pairingNext          []*RelayerClientWrapper
-	pairingNextAddresses []string
-	VrfSkMu              utils.LavaMutex
-	VrfSk                vrf.PrivateKey
->>>>>>> 9092b1c4
 
 	// every entry in providerHashesConsensus is conflicted with the other entries
 	providerHashesConsensus          []ProviderHashesConsensus
