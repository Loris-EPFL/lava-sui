--- conflicted
+++ resolved
@@ -166,12 +166,7 @@
 
 		return reply, relayRequest, nil
 	}
-<<<<<<< HEAD
-
-	callback_send_reliability := func(clientSession *sentry.ClientSession, dataReliability *pairingtypes.VRFData) (*pairingtypes.RelayReply, *pairingtypes.RelayRequest, error) {
-=======
 	callback_send_reliability := func(clientSession *sentry.ClientSession, dataReliability *pairingtypes.VRFData, unresponsiveProviders []byte) (*pairingtypes.RelayReply, *pairingtypes.RelayRequest, error) {
->>>>>>> 664fb9a5
 		//client session is locked here
 		sentry := cp.GetSentry()
 		if blockHeight < 0 {
