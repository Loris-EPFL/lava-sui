package chainproxy

import (
	"context"
	"encoding/json"
	"errors"
	"fmt"
	"log"
	"math/rand"
	"strconv"
	"strings"

	"github.com/btcsuite/btcd/btcec"
	"github.com/gofiber/fiber/v2"
	"github.com/gofiber/websocket/v2"
	"github.com/lavanet/lava/relayer/chainproxy/rpcclient"
	"github.com/lavanet/lava/relayer/parser"
	"github.com/lavanet/lava/relayer/sentry"
	"github.com/lavanet/lava/utils"
	pairingtypes "github.com/lavanet/lava/x/pairing/types"
	spectypes "github.com/lavanet/lava/x/spec/types"
)

type TendemintRpcMessage struct {
	JrpcMessage
	cp *tendermintRpcChainProxy
}

type tendermintRpcChainProxy struct {
	//embedding the jrpc chain proxy because the only diff is on parse message
	JrpcChainProxy
}

func (m TendemintRpcMessage) GetParams() interface{} {
	return m.msg.Params
}

func (m TendemintRpcMessage) GetResult() json.RawMessage {
	return m.msg.Result
}

func (m TendemintRpcMessage) ParseBlock(inp string) (int64, error) {
	return parser.ParseDefaultBlockParameter(inp)
}

func (cp *tendermintRpcChainProxy) FetchLatestBlockNum(ctx context.Context) (int64, error) {
	serviceApi, ok := cp.GetSentry().GetSpecApiByTag(spectypes.GET_BLOCKNUM)
	if !ok {
		return spectypes.NOT_APPLICABLE, errors.New(spectypes.GET_BLOCKNUM + " tag function not found")
	}

	params := []interface{}{}
	nodeMsg, err := cp.newMessage(&serviceApi, serviceApi.GetName(), spectypes.LATEST_BLOCK, params)
	if err != nil {
		return spectypes.NOT_APPLICABLE, err
	}

	_, _, _, err = nodeMsg.Send(ctx, nil)
	if err != nil {
		return spectypes.NOT_APPLICABLE, err
	}

	blocknum, err := parser.ParseBlockFromReply(nodeMsg.GetMsg().(*JsonrpcMessage), serviceApi.Parsing.ResultParsing)
	if err != nil {
		return spectypes.NOT_APPLICABLE, err
	}

	return blocknum, nil
}

func (cp *tendermintRpcChainProxy) FetchBlockHashByNum(ctx context.Context, blockNum int64) (string, error) {
	serviceApi, ok := cp.GetSentry().GetSpecApiByTag(spectypes.GET_BLOCK_BY_NUM)
	if !ok {
		return "", errors.New(spectypes.GET_BLOCK_BY_NUM + " tag function not found")
	}

	var nodeMsg NodeMessage
	var err error
	if serviceApi.GetParsing().FunctionTemplate != "" {
		nodeMsg, err = cp.ParseMsg("", []byte(fmt.Sprintf(serviceApi.Parsing.FunctionTemplate, blockNum)), "")
	} else {
		params := make([]interface{}, 0)
		params = append(params, blockNum)
		nodeMsg, err = cp.newMessage(&serviceApi, serviceApi.GetName(), spectypes.LATEST_BLOCK, params)
	}

	if err != nil {
		return "", err
	}

	_, _, _, err = nodeMsg.Send(ctx, nil)
	if err != nil {
		return "", err
	}

	blockData, err := parser.ParseMessageResponse((nodeMsg.GetMsg().(*JsonrpcMessage)), serviceApi.Parsing.ResultParsing)
	if err != nil {
		return "", err
	}

	// blockData is an interface array with the parsed result in index 0.
	// we know to expect a string result for a hash.
	hash, ok := blockData[spectypes.DEFAULT_PARSED_RESULT_INDEX].(string)
	if !ok {
		return "", errors.New("hash not string parseable")
	}

	return hash, nil
}

func NewtendermintRpcChainProxy(nodeUrl string, nConns uint, sentry *sentry.Sentry) ChainProxy {
	return &tendermintRpcChainProxy{
		JrpcChainProxy: JrpcChainProxy{
			nodeUrl: nodeUrl,
			nConns:  nConns,
			sentry:  sentry,
		},
	}
}

func (cp *tendermintRpcChainProxy) newMessage(serviceApi *spectypes.ServiceApi, method string, requestedBlock int64, params []interface{}) (*TendemintRpcMessage, error) {
	nodeMsg := &TendemintRpcMessage{
		JrpcMessage: JrpcMessage{serviceApi: serviceApi,
			msg: &JsonrpcMessage{
				Version: "2.0",
				ID:      []byte("1"), //TODO:: use ids
				Method:  method,
				Params:  params,
			},
			requestedBlock: requestedBlock},
		cp: cp,
	}
	return nodeMsg, nil
}

func (cp *tendermintRpcChainProxy) ParseMsg(path string, data []byte, connectionType string) (NodeMessage, error) {
	// connectionType is currently only used only in rest api
	// Unmarshal request
	var msg JsonrpcMessage
	if string(data) != "" {
		//assuming jsonrpc
		err := json.Unmarshal(data, &msg)
		if err != nil {
			return nil, err
		}

	} else {
		//assuming URI
		var parsedMethod string
		idx := strings.Index(path, "?")
		if idx == -1 {
			parsedMethod = path
		} else {
			parsedMethod = path[0:idx]
		}

		msg = JsonrpcMessage{
			ID:      []byte("1"),
			Version: "2.0",
			Method:  parsedMethod,
		} //other parameters don't matter
		// TODO: will be easier to parse the params in a map instead of an array, as calling with a map should be now supported
		if strings.Contains(path[idx+1:], "=") {
			params_raw := strings.Split(path[idx+1:], "&") //list with structure ['height=0x500',...]
			params := make([]interface{}, len(params_raw))
			for i := range params_raw {
				params[i] = params_raw[i]
			}
			msg.Params = params
		} else {
			msg.Params = make([]interface{}, 0)
		}
		//convert the list of strings to a list of interfaces
	}
	//
	// Check api is supported and save it in nodeMsg
	serviceApi, err := cp.getSupportedApi(msg.Method)
	if err != nil {
		return nil, utils.LavaFormatError("getSupportedApi failed", err, &map[string]string{"method": msg.Method})
	}

	requestedBlock, err := parser.ParseBlockFromParams(msg, serviceApi.BlockParsing)
	if err != nil {
		return nil, err
	}

	nodeMsg := &TendemintRpcMessage{
		JrpcMessage: JrpcMessage{serviceApi: serviceApi,
			msg: &msg, requestedBlock: requestedBlock},
		cp: cp,
	}
	return nodeMsg, nil
}

func (cp *tendermintRpcChainProxy) PortalStart(ctx context.Context, privKey *btcec.PrivateKey, listenAddr string) {
	//
	// Setup HTTP Server
	app := fiber.New(fiber.Config{})

	app.Use("/ws/:dappId", func(c *fiber.Ctx) error {
		// IsWebSocketUpgrade returns true if the client
		// requested upgrade to the WebSocket protocol.
		if websocket.IsWebSocketUpgrade(c) {
			c.Locals("allowed", true)
			return c.Next()
		}
		return fiber.ErrUpgradeRequired
	})

	webSocketCallback := websocket.New(func(c *websocket.Conn) {
		var (
			mt  int
			msg []byte
			err error
		)
		msgSeed := strconv.Itoa(rand.Intn(10000000000))
		for {
			if mt, msg, err = c.ReadMessage(); err != nil {
				AnalyzeWebSocketErrorAndWriteMessage(c, mt, err, msgSeed)
				LogRequestAndResponse("tendermint ws", true, "ws", c.LocalAddr().String(), "", "", err)
				break
			}
			utils.LavaFormatInfo("ws in <<<", &map[string]string{"seed": msgSeed, "msg": string(msg)})

			ctx, cancel := context.WithCancel(context.Background())
			defer cancel() //incase there's a problem make sure to cancel the connection
			reply, replySrv, err := SendRelay(ctx, cp, privKey, "", string(msg), "")
			if err != nil {
				AnalyzeWebSocketErrorAndWriteMessage(c, mt, err, msgSeed)
<<<<<<< HEAD
				continue
			}

			// If subscribe the first reply would contain the RPC ID that can be used for disconnect.
			if replySrv != nil {
				var reply pairingtypes.RelayReply
				err = (*replySrv).RecvMsg(&reply) //this reply contains the RPC ID
				if err != nil {
					AnalyzeWebSocketErrorAndWriteMessage(c, mt, err, msgSeed)
					continue
				}

				if err = c.WriteMessage(mt, reply.Data); err != nil {
					AnalyzeWebSocketErrorAndWriteMessage(c, mt, err, msgSeed)
					continue
				}
				utils.LavaFormatInfo("ws out >>>", &map[string]string{"seed": msgSeed, "reply": string(reply.Data)})
				for {
					err = (*replySrv).RecvMsg(&reply)
					if err != nil {
						AnalyzeWebSocketErrorAndWriteMessage(c, mt, err, msgSeed)
						break
					}

					// If portal cant write to the client
					if err = c.WriteMessage(mt, reply.Data); err != nil {
						cancel()
						AnalyzeWebSocketErrorAndWriteMessage(c, mt, err, msgSeed)
						// break
					}

					utils.LavaFormatInfo("ws out >>>", &map[string]string{"seed": msgSeed, "reply": string(reply.Data)})
				}
			} else {
				if err = c.WriteMessage(mt, reply.Data); err != nil {
					AnalyzeWebSocketErrorAndWriteMessage(c, mt, err, msgSeed)
					continue
				}
				utils.LavaFormatInfo("jsonrpc out <<<", &map[string]string{"seed": msgSeed, "msg": string(reply.Data)})
			}
=======
				LogRequestAndResponse("tendermint ws", true, "ws", c.LocalAddr().String(), string(msg), "", err)
				break
			}

			if err = c.WriteMessage(mt, reply.Data); err != nil {
				AnalyzeWebSocketErrorAndWriteMessage(c, mt, err, msgSeed)
				LogRequestAndResponse("tendermint ws", true, "ws", c.LocalAddr().String(), string(msg), "", err)
				break
			}
			LogRequestAndResponse("tendermint ws", false, "ws", c.LocalAddr().String(), string(msg), string(reply.Data), nil)
>>>>>>> fc382563
		}
	})

	app.Get("/ws/:dappId", webSocketCallback)
	app.Get("/:dappId/websocket", webSocketCallback) // catching http://ip:port/1/websocket requests.

	app.Post("/:dappId/*", func(c *fiber.Ctx) error {
		msgSeed := strconv.Itoa(rand.Intn(10000000000))
		utils.LavaFormatInfo("http in <<<", &map[string]string{"seed": msgSeed, "msg": string(c.Body())})
		reply, _, err := SendRelay(ctx, cp, privKey, "", string(c.Body()), "")
		if err != nil {
			LogRequestAndResponse("tendermint http in/out", true, "POST", c.Request().URI().String(), string(c.Body()), "", err)
			return c.SendString(fmt.Sprintf(`{"error": "unsupported api","more_information" %s}`, GetUniqueGuidResponseForError(err)))
		}
		LogRequestAndResponse("tendermint http in/out", false, "POST", c.Request().URI().String(), string(c.Body()), string(reply.Data), nil)
		return c.SendString(string(reply.Data))
	})

	app.Get("/:dappId/*", func(c *fiber.Ctx) error {
		path := c.Params("*")
		msgSeed := strconv.Itoa(rand.Intn(10000000000))
		utils.LavaFormatInfo("urirpc in <<<", &map[string]string{"seed": msgSeed, "msg": path})
		reply, _, err := SendRelay(ctx, cp, privKey, path, "", "")
		if err != nil {
			LogRequestAndResponse("tendermint http in/out", true, "GET", c.Request().URI().String(), "", "", err)
			if string(c.Body()) != "" {
				return c.SendString(fmt.Sprintf(`{"error": "unsupported api", "recommendation": "For jsonRPC use POST", "more_information": "%s"}`, GetUniqueGuidResponseForError(err)))
			}
			return c.SendString(fmt.Sprintf(`{"error": "unsupported api","more_information" %s}`, GetUniqueGuidResponseForError(err)))
		}
		LogRequestAndResponse("tendermint http in/out", false, "GET", c.Request().URI().String(), "", string(reply.Data), nil)
		return c.SendString(string(reply.Data))
	})
	//
	// Go
	err := app.Listen(listenAddr)
	if err != nil {
		log.Println(err)
	}
}

func (nm *TendemintRpcMessage) Send(ctx context.Context, ch chan interface{}) (*pairingtypes.RelayReply, string, *rpcclient.ClientSubscription, error) {
	// Get node
	rpc, err := nm.cp.conn.GetRpc(true)
	if err != nil {
		return nil, "", nil, err
	}
	defer nm.cp.conn.ReturnRpc(rpc)

	params := nm.msg.Params

	// Call our node
	var result JsonrpcMessage
	var sub *rpcclient.ClientSubscription
	if ch != nil {
		sub, err = rpc.Subscribe(context.Background(), nm.msg.ID, &result, nm.msg.Method, ch, nm.msg.Params)
	} else {
		connectCtx, cancel := context.WithTimeout(ctx, DefaultTimeout)
		defer cancel()
		err = rpc.CallContext(connectCtx, nm.msg.ID, &result, nm.msg.Method, nm.msg.Params)
	}

	var replyMsg JsonrpcMessage
	// the error check here would only wrap errors not from the rpc
	if err != nil {
		replyMsg = JsonrpcMessage{
			Version: nm.msg.Version,
			ID:      nm.msg.ID,
		}
		replyMsg.Error = &jsonError{
			Code:    1,
			Message: fmt.Sprintf("%s", err),
		}
	} else {
		nm.msg = &result
		replyMsg = result
	}

	data, err := json.Marshal(replyMsg)
	if err != nil {
		nm.msg.Result = []byte(fmt.Sprintf("%s", err))
		return nil, "", nil, err
	}

	reply := &pairingtypes.RelayReply{
		Data: data,
	}

	var subscriptionID string
	if ch != nil {
		paramsMap, ok := params.(map[string]interface{})
		if !ok {
			return nil, "", nil, utils.LavaFormatError("unknown params type on tendermint subscribe", nil, nil)
		}
		subscriptionID, ok = paramsMap["query"].(string)
		if !ok {
			return nil, "", nil, utils.LavaFormatError("unknown subscriptionID type on tendermint subscribe", nil, nil)
		}
	}
	if replyMsg.Error != nil {
		return reply, "", nil, utils.LavaFormatError(replyMsg.Error.Message, nil, nil)
	}

	return reply, subscriptionID, sub, err
}<|MERGE_RESOLUTION|>--- conflicted
+++ resolved
@@ -226,8 +226,8 @@
 			defer cancel() //incase there's a problem make sure to cancel the connection
 			reply, replySrv, err := SendRelay(ctx, cp, privKey, "", string(msg), "")
 			if err != nil {
+				LogRequestAndResponse("tendermint ws", true, "ws", c.LocalAddr().String(), string(msg), "", err)
 				AnalyzeWebSocketErrorAndWriteMessage(c, mt, err, msgSeed)
-<<<<<<< HEAD
 				continue
 			}
 
@@ -236,18 +236,21 @@
 				var reply pairingtypes.RelayReply
 				err = (*replySrv).RecvMsg(&reply) //this reply contains the RPC ID
 				if err != nil {
+					LogRequestAndResponse("tendermint ws", true, "ws", c.LocalAddr().String(), string(msg), "", err)
 					AnalyzeWebSocketErrorAndWriteMessage(c, mt, err, msgSeed)
 					continue
 				}
 
 				if err = c.WriteMessage(mt, reply.Data); err != nil {
+					LogRequestAndResponse("tendermint ws", true, "ws", c.LocalAddr().String(), string(msg), "", err)
 					AnalyzeWebSocketErrorAndWriteMessage(c, mt, err, msgSeed)
 					continue
 				}
-				utils.LavaFormatInfo("ws out >>>", &map[string]string{"seed": msgSeed, "reply": string(reply.Data)})
+				LogRequestAndResponse("tendermint ws", false, "ws", c.LocalAddr().String(), string(msg), string(reply.Data), nil)
 				for {
 					err = (*replySrv).RecvMsg(&reply)
 					if err != nil {
+						LogRequestAndResponse("tendermint ws", true, "ws", c.LocalAddr().String(), string(msg), "", err)
 						AnalyzeWebSocketErrorAndWriteMessage(c, mt, err, msgSeed)
 						break
 					}
@@ -255,31 +258,21 @@
 					// If portal cant write to the client
 					if err = c.WriteMessage(mt, reply.Data); err != nil {
 						cancel()
+						LogRequestAndResponse("tendermint ws", true, "ws", c.LocalAddr().String(), string(msg), "", err)
 						AnalyzeWebSocketErrorAndWriteMessage(c, mt, err, msgSeed)
 						// break
 					}
 
-					utils.LavaFormatInfo("ws out >>>", &map[string]string{"seed": msgSeed, "reply": string(reply.Data)})
+					LogRequestAndResponse("tendermint ws", false, "ws", c.LocalAddr().String(), string(msg), string(reply.Data), nil)
 				}
 			} else {
 				if err = c.WriteMessage(mt, reply.Data); err != nil {
+					LogRequestAndResponse("tendermint ws", true, "ws", c.LocalAddr().String(), string(msg), "", err)
 					AnalyzeWebSocketErrorAndWriteMessage(c, mt, err, msgSeed)
 					continue
 				}
-				utils.LavaFormatInfo("jsonrpc out <<<", &map[string]string{"seed": msgSeed, "msg": string(reply.Data)})
-			}
-=======
-				LogRequestAndResponse("tendermint ws", true, "ws", c.LocalAddr().String(), string(msg), "", err)
-				break
-			}
-
-			if err = c.WriteMessage(mt, reply.Data); err != nil {
-				AnalyzeWebSocketErrorAndWriteMessage(c, mt, err, msgSeed)
-				LogRequestAndResponse("tendermint ws", true, "ws", c.LocalAddr().String(), string(msg), "", err)
-				break
-			}
-			LogRequestAndResponse("tendermint ws", false, "ws", c.LocalAddr().String(), string(msg), string(reply.Data), nil)
->>>>>>> fc382563
+				LogRequestAndResponse("tendermint ws", false, "ws", c.LocalAddr().String(), string(msg), string(reply.Data), nil)
+			}
 		}
 	})
 
